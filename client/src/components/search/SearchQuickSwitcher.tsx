import { useEffect, useMemo, useRef, useState } from "react";
<<<<<<< HEAD
import type { KeyboardEvent as ReactKeyboardEvent } from "react";
import { useVirtualizer } from "@tanstack/react-virtual";
import { Search, Sparkles } from "lucide-react";
=======
import { useVirtualizer, type VirtualItem } from "@tanstack/react-virtual";
import { BookOpen, FileText, Layers, Link as LinkIcon, Search, Sparkles, Tag } from "lucide-react";
>>>>>>> b7cf1748

import { Badge } from "@/components/ui/badge";
import { Button } from "@/components/ui/button";
import { Dialog, DialogContent } from "@/components/ui/dialog";
import {
  Tooltip,
  TooltipContent,
  TooltipProvider,
  TooltipTrigger,
} from "@/components/ui/tooltip";
import { cn } from "@/lib/utils";
import type { SuggestResponseItem, SuggestResponsePayload } from "@/types/search";

const GROUP_ITEM_LIMIT = 5;
const ASK_AI_MIN_QUERY_LENGTH = 2;
const SEARCH_DEBOUNCE_MS = 150;

interface SearchQuickSwitcherProps {
  query: string;
  isAskAiEnabled: boolean;
  suggest: SuggestResponsePayload | null;
  status: "idle" | "loading" | "success" | "error";
  error: string | null;
  onQueryChange: (value: string) => void;
  onAskAi: (query: string) => Promise<void> | void;
  onResultOpen?: (section: SuggestResponseItem, options?: { newTab?: boolean }) => void;
  onClose?: () => void;
  onPrefetch?: (query: string) => void;
  closeOnAsk?: boolean;
  disabledReason?: string | null;
}

interface ResultGroup {
  id: string;
  title: string;
  items: SuggestResponseItem[];
  hasMore: boolean;
}

type VirtualRow =
  | { type: "group"; groupIndex: number }
  | { type: "item"; groupIndex: number; itemIndex: number }
  | { type: "more"; groupIndex: number };

const STATUS_BAR_SHORTCUTS = [
  { label: "Навигация", value: "↑/↓" },
  { label: "Группы", value: "Tab" },
  { label: "Новая вкладка", value: "⇧↵" },
  { label: "Ask AI", value: "⌘↵" },
  { label: "Закрыть", value: "Esc" },
];

const noop = () => {};

function normalizeString(value: string | null | undefined) {
  return value?.trim() ?? "";
}

function buildGroups(payload: SuggestResponsePayload | null): ResultGroup[] {
  if (!payload || !Array.isArray(payload.groups) || payload.groups.length === 0) {
    return [];
  }

  return payload.groups.map((group) => ({
    id: group.id,
    title: normalizeString(group.title) || group.id,
    hasMore: Boolean(group.hasMore && group.items.length > GROUP_ITEM_LIMIT),
    items: group.items.slice(0, GROUP_ITEM_LIMIT),
  }));
}

function tokenize(query: string) {
  return query
    .split(/\s+/)
    .map((part) => part.trim())
    .filter(Boolean);
}

function truncateMiddle(value: string, maxLength: number) {
  if (value.length <= maxLength) {
    return value;
  }

  if (maxLength <= 1) {
    return "…";
  }

  const half = Math.floor((maxLength - 1) / 2);
  const start = value.slice(0, half);
  const end = value.slice(value.length - (maxLength - half - 1));
  return `${start}…${end}`;
}

function truncateEnd(value: string, maxLength: number) {
  if (value.length <= maxLength) {
    return value;
  }
  if (maxLength <= 1) {
    return "…";
  }
  return `${value.slice(0, maxLength - 1)}…`;
}

function highlightText(text: string, tokens: string[]) {
  if (!tokens.length) {
    return text;
  }

  const parts: Array<string | JSX.Element> = [];
  const lowerText = text.toLowerCase();
  let indexOffset = 0;

  while (indexOffset < text.length) {
    let matchIndex = -1;
    let matchLength = 0;
    let matchToken = "";

    for (const token of tokens) {
      const idx = lowerText.indexOf(token.toLowerCase(), indexOffset);
      if (idx !== -1 && (matchIndex === -1 || idx < matchIndex)) {
        matchIndex = idx;
        matchLength = token.length;
        matchToken = token;
      }
    }

    if (matchIndex === -1) {
      parts.push(text.slice(indexOffset));
      break;
    }

    if (matchIndex > indexOffset) {
      parts.push(text.slice(indexOffset, matchIndex));
    }

    const matchedText = text.slice(matchIndex, matchIndex + matchLength);
    parts.push(<mark key={`${matchIndex}-${matchToken}`}>{matchedText}</mark>);
    indexOffset = matchIndex + matchLength;
  }

  return parts;
}

function getDisplayTitle(item: SuggestResponseItem) {
  const heading = normalizeString(item.heading_text);
  if (heading) {
    return heading;
  }

  const title = normalizeString(item.title);
  if (title) {
    return title;
  }

  const path = normalizeString(item.path);
  if (path) {
    return humanizeSlug(path.split("/").pop() ?? path);
  }

  const url = normalizeString(item.url);
  if (url) {
    try {
      const base = typeof window !== "undefined" ? window.location.origin : "http://localhost";
      const parsed = new URL(url, base);
      const segment = parsed.pathname.split("/").filter(Boolean).pop();
      if (segment) {
        return humanizeSlug(segment);
      }
      return parsed.hostname;
    } catch {
      const segment = url.split("/").filter(Boolean).pop();
      if (segment) {
        return humanizeSlug(segment);
      }
    }
  }

  return "";
}

function humanizeSlug(value: string) {
  return value
    .replace(/[-_]+/g, " ")
    .replace(/\s+/g, " ")
    .trim();
}

function buildBreadcrumbs(item: SuggestResponseItem) {
  const breadcrumbs = (item.breadcrumbs ?? []).map(normalizeString).filter(Boolean);
  if (breadcrumbs.length > 0) {
    return breadcrumbs.join(" › ");
  }

  const path = normalizeString(item.path);
  if (path) {
    return path;
  }

  const url = normalizeString(item.url);
  if (url) {
    try {
      const base = typeof window !== "undefined" ? window.location.origin : "http://localhost";
      const parsed = new URL(url, base);
      return parsed.pathname.replace(/^\/+/, "");
    } catch {
      return url.replace(/^https?:\/\//i, "");
    }
  }

  return "";
}

function buildMetaChips(item: SuggestResponseItem) {
  const meta: { key: string; label: string }[] = [];

  const version = normalizeString(item.version);
  if (version) {
    meta.push({ key: "version", label: version.startsWith("v") ? version : `v${version}` });
  }

  const language = normalizeString(item.language);
  if (language) {
    meta.push({ key: "language", label: language.toUpperCase() });
  }

  const type = normalizeString(item.type);
  if (type) {
    meta.push({ key: "type", label: type });
  }

  if (meta.length === 0) {
    return null;
  }

  const primary = meta.slice(0, 2);
  const overflow = meta.slice(2);

  return (
    <div className="flex shrink-0 items-center gap-1">
      {primary.map((chip) => (
        <Badge key={chip.key} variant="outline" className="max-w-[72px] truncate text-[10px]">
          {chip.label}
        </Badge>
      ))}
      {overflow.length > 0 && (
        <TooltipProvider delayDuration={200}>
          <Tooltip>
            <TooltipTrigger asChild>
              <Badge variant="outline" className="text-[10px]">
                +{overflow.length}
              </Badge>
            </TooltipTrigger>
            <TooltipContent className="text-xs">
              <div className="flex flex-col gap-1">
                {overflow.map((chip) => (
                  <span key={chip.key}>{chip.label}</span>
                ))}
              </div>
            </TooltipContent>
          </Tooltip>
        </TooltipProvider>
      )}
    </div>
  );
}

function buildVirtualRows(groups: ResultGroup[]): VirtualRow[] {
  const rows: VirtualRow[] = [];

  groups.forEach((group, groupIndex) => {
    rows.push({ type: "group", groupIndex });
    group.items.forEach((_, itemIndex) => {
      rows.push({ type: "item", groupIndex, itemIndex });
    });
    if (group.hasMore) {
      rows.push({ type: "more", groupIndex });
    }
  });

  return rows;
}

function getOptionId(groupIndex: number, itemIndex: number) {
  return `search-option-${groupIndex}-${itemIndex}`;
}

export function SearchQuickSwitcher({
  query,
  suggest,
  status,
  error,
  onQueryChange,
  onAskAi,
  onResultOpen = noop,
  onClose,
  onPrefetch,
  isAskAiEnabled,
  closeOnAsk = true,
  disabledReason,
}: SearchQuickSwitcherProps) {
  const [open, setOpen] = useState(false);
  const [isComposing, setIsComposing] = useState(false);
  const [activeGroupIndex, setActiveGroupIndex] = useState(0);
  const [activeItemIndex, setActiveItemIndex] = useState(0);
  const [localQuery, setLocalQuery] = useState(query);
  const scrollParentRef = useRef<HTMLDivElement | null>(null);
  const [lastInputTime, setLastInputTime] = useState<number>(0);

  const groups = useMemo(() => buildGroups(suggest), [suggest]);
  const tokens = useMemo(() => tokenize(localQuery), [localQuery]);
  const rows = useMemo(() => buildVirtualRows(groups), [groups]);
  const trimmedQuery = localQuery.trim();
  const canShowAskAiChip = trimmedQuery.length >= ASK_AI_MIN_QUERY_LENGTH;

  useEffect(() => {
    setLocalQuery(query);
  }, [query, open]);

  useEffect(() => {
    const handleKey = (event: KeyboardEvent) => {
      if (event.key.toLowerCase() === "k" && (event.metaKey || event.ctrlKey)) {
        event.preventDefault();
        setOpen(true);
      }
    };

    window.addEventListener("keydown", handleKey);
    return () => window.removeEventListener("keydown", handleKey);
  }, []);

  useEffect(() => {
    if (!open) {
      setActiveGroupIndex(0);
      setActiveItemIndex(0);
      setLocalQuery(query);
      setIsComposing(false);
      if (onClose) {
        onClose();
      }
    }
  }, [open, onClose, query]);

  useEffect(() => {
    if (!open) {
      return;
    }

    const now = performance.now();
    if (now - lastInputTime < SEARCH_DEBOUNCE_MS) {
      const timeout = window.setTimeout(() => {
        if (!isComposing) {
          onQueryChange(localQuery);
        }
      }, SEARCH_DEBOUNCE_MS - (now - lastInputTime));
      return () => window.clearTimeout(timeout);
    }

    if (!isComposing) {
      onQueryChange(localQuery);
    }
  }, [localQuery, onQueryChange, isComposing, open, lastInputTime]);

  const virtualizer = useVirtualizer({
    count: rows.length,
    estimateSize: (index: number) => {
      const row = rows[index];
      if (row.type === "group") {
        return 32;
      }
      if (row.type === "more") {
        return 40;
      }
      return 72;
    },
    getScrollElement: () => scrollParentRef.current,
    overscan: 4,
  });

  const activeOptionId = groups[activeGroupIndex]?.items[activeItemIndex]
    ? getOptionId(activeGroupIndex, activeItemIndex)
    : undefined;
  const virtualItems = virtualizer.getVirtualItems();

  const handleOpenChange = (value: boolean) => {
    setOpen(value);
  };

  const handleAskAi = async () => {
    if (!isAskAiEnabled || localQuery.trim().length < ASK_AI_MIN_QUERY_LENGTH) {
      return;
    }

    await onAskAi(localQuery.trim());
    if (closeOnAsk) {
      setOpen(false);
    }
  };

  const moveSelection = (direction: 1 | -1) => {
    if (groups.length === 0) {
      return;
    }

    let groupIndex = activeGroupIndex;
    let itemIndex = activeItemIndex + direction;

    while (groupIndex >= 0 && groupIndex < groups.length) {
      const group = groups[groupIndex];
      if (itemIndex >= 0 && itemIndex < group.items.length) {
        setActiveGroupIndex(groupIndex);
        setActiveItemIndex(itemIndex);
        const targetIndex = rows.findIndex(
          (row) => row.type === "item" && row.groupIndex === groupIndex && row.itemIndex === itemIndex,
        );
        if (targetIndex >= 0) {
          virtualizer.scrollToIndex(targetIndex, { align: "auto" });
        }
        return;
      }

      groupIndex += direction;
      itemIndex = direction === 1 ? 0 : Math.max(0, (groups[groupIndex]?.items.length ?? 1) - 1);
    }
  };

  const moveGroup = (direction: 1 | -1) => {
    if (groups.length === 0) {
      return;
    }

    let nextGroup = activeGroupIndex + direction;
    if (nextGroup < 0) {
      nextGroup = groups.length - 1;
    } else if (nextGroup >= groups.length) {
      nextGroup = 0;
    }

    setActiveGroupIndex(nextGroup);
    setActiveItemIndex(0);
    const targetIndex = rows.findIndex((row) => row.type === "group" && row.groupIndex === nextGroup);
    if (targetIndex >= 0) {
      virtualizer.scrollToIndex(targetIndex, { align: "start" });
    }
  };

  const handleKeyDown = (event: ReactKeyboardEvent<HTMLInputElement>) => {
    if (event.key === "Escape") {
      event.preventDefault();
      setOpen(false);
      return;
    }

    if ((event.metaKey || event.ctrlKey) && event.key === "Enter") {
      event.preventDefault();
      void handleAskAi();
      return;
    }

    if (event.key === "Tab") {
      event.preventDefault();
      moveGroup(event.shiftKey ? -1 : 1);
      return;
    }

    if (event.key === "ArrowDown") {
      event.preventDefault();
      moveSelection(1);
      return;
    }

    if (event.key === "ArrowUp") {
      event.preventDefault();
      moveSelection(-1);
      return;
    }

    if (event.key === "Home") {
      event.preventDefault();
      setActiveGroupIndex(0);
      setActiveItemIndex(0);
      virtualizer.scrollToIndex(0, { align: "start" });
      return;
    }

    if (event.key === "End") {
      event.preventDefault();
      const lastGroupIndex = groups.length - 1;
      const lastItemIndex = Math.max(0, groups[lastGroupIndex]?.items.length - 1);
      setActiveGroupIndex(lastGroupIndex);
      setActiveItemIndex(lastItemIndex);
      const lastRowIndex = rows.length - 1;
      virtualizer.scrollToIndex(lastRowIndex, { align: "end" });
      return;
    }

    if (event.key === "PageDown") {
      event.preventDefault();
      moveSelection(1);
      moveSelection(1);
      moveSelection(1);
      moveSelection(1);
      return;
    }

    if (event.key === "PageUp") {
      event.preventDefault();
      moveSelection(-1);
      moveSelection(-1);
      moveSelection(-1);
      moveSelection(-1);
    }
  };

  const handleListKeyDown = (event: ReactKeyboardEvent<HTMLDivElement>) => {
    if (event.key === "ArrowDown") {
      event.preventDefault();
      moveSelection(1);
      return;
    }

    if (event.key === "ArrowUp") {
      event.preventDefault();
      moveSelection(-1);
      return;
    }

    if (event.key === "Tab") {
      event.preventDefault();
      moveGroup(event.shiftKey ? -1 : 1);
      return;
    }

    if ((event.metaKey || event.ctrlKey) && event.key === "Enter") {
      event.preventDefault();
      void handleAskAi();
      return;
    }

    if (event.key === "Enter") {
      event.preventDefault();
      const group = groups[activeGroupIndex];
      const item = group?.items[activeItemIndex];
      if (item) {
        onResultOpen(item, { newTab: event.shiftKey });
        setOpen(false);
      }
      return;
    }

    if (event.key === "Escape") {
      event.preventDefault();
      setOpen(false);
    }
  };

  const renderRow = (row: VirtualRow) => {
    if (row.type === "group") {
      const group = groups[row.groupIndex];
      return (
        <div
          className="px-3 py-2 text-[11px] font-semibold uppercase tracking-wide text-muted-foreground"
          role="group"
        >
          <span className="block truncate" title={group.title}>
            {truncateEnd(group.title, 56)}
          </span>
        </div>
      );
    }

    if (row.type === "more") {
      return (
        <div className="px-3 py-3 text-xs text-muted-foreground">
          Показать ещё в этой группе
        </div>
      );
    }

    const group = groups[row.groupIndex];
    const item = group.items[row.itemIndex];
    const isActive = row.groupIndex === activeGroupIndex && row.itemIndex === activeItemIndex;

    const breadcrumbs = buildBreadcrumbs(item);
    const displayTitle = getDisplayTitle(item);
    const truncatedTitle = truncateMiddle(displayTitle, 80);
    const highlightedTitle = highlightText(truncatedTitle, tokens);
    const breadcrumbText = truncateEnd(breadcrumbs, 96);
    const highlightedBreadcrumbs = highlightText(breadcrumbText, tokens);
    const metaChips = buildMetaChips(item);

    const hasSnippet = Boolean(item.snippet_html?.trim());
    const hasBreadcrumbs = Boolean(breadcrumbs);

    return (
      <div
        id={getOptionId(row.groupIndex, row.itemIndex)}
        role="option"
        aria-selected={isActive}
        tabIndex={-1}
        className={cn(
          "flex cursor-pointer flex-col gap-1 rounded-md px-3 py-2 text-sm transition-colors",
          isActive ? "bg-accent text-accent-foreground" : "hover:bg-muted",
        )}
        onMouseEnter={() => {
          setActiveGroupIndex(row.groupIndex);
          setActiveItemIndex(row.itemIndex);
        }}
        onMouseDown={(event) => event.preventDefault()}
        onClick={() => {
          onResultOpen(item);
          setOpen(false);
        }}
        >
        <div className="flex items-start justify-between gap-2">
          <span className="line-clamp-1 font-semibold leading-tight" title={displayTitle}>
            {highlightedTitle}
          </span>
          <span className="mt-0.5 text-[11px] text-muted-foreground">↵</span>
        </div>
        {(hasBreadcrumbs || metaChips) && (
          <div className="flex items-start gap-2 text-[13px] leading-tight text-muted-foreground">
            {hasBreadcrumbs ? (
              <span className="line-clamp-1 flex-1" title={breadcrumbs}>
                {highlightedBreadcrumbs}
              </span>
            ) : (
              <span className="flex-1" />
            )}
            {metaChips}
          </div>
        )}
        {hasSnippet && (
          <div
            className="line-clamp-2 text-xs leading-snug text-muted-foreground"
            dangerouslySetInnerHTML={{ __html: item.snippet_html }}
          />
        )}
      </div>
    );
  };

  return (
    <>
      <Button
        variant="outline"
        className="h-9 gap-2 px-3 text-sm"
        onClick={() => setOpen(true)}
        aria-haspopup="dialog"
      >
        <Search className="h-4 w-4" />
        <span>Поиск (⌘K)</span>
      </Button>

      <Dialog open={open} onOpenChange={handleOpenChange}>
        <DialogContent
          className="flex w-full max-w-3xl flex-col gap-0 overflow-hidden rounded-xl border p-0"
          aria-label="Поиск по документации"
        >
          <div
            role="combobox"
            aria-haspopup="listbox"
            aria-expanded={open}
            aria-owns="search-quick-switcher-list"
            className="flex flex-col"
          >
            <div className="flex items-center gap-2 border-b bg-card px-4 py-3">
              <Search className="h-4 w-4 text-muted-foreground" />
              <input
                value={localQuery}
                autoFocus
                placeholder="Поиск…"
                onChange={(event) => {
                  setLastInputTime(performance.now());
                  setLocalQuery(event.target.value);
                }}
                onCompositionStart={() => setIsComposing(true)}
                onCompositionEnd={(event) => {
                  setIsComposing(false);
                  setLocalQuery(event.currentTarget.value);
                }}
                onFocus={() => {
                  if (onPrefetch) {
                    onPrefetch(localQuery);
                  }
                }}
                onKeyDown={handleKeyDown}
                className="flex-1 bg-transparent text-sm text-foreground outline-none placeholder:text-muted-foreground"
                aria-autocomplete="list"
                aria-controls="search-quick-switcher-list"
                aria-activedescendant={activeOptionId}
              />
              {localQuery && (
                <Button
                  variant="ghost"
                  size="sm"
                  className="h-7 px-2 text-xs"
                  onClick={() => {
                    setLocalQuery("");
                    onQueryChange("");
                  }}
                >
                  Очистить
                </Button>
              )}
            </div>

            {canShowAskAiChip && (
              <div className="border-b px-4 py-2">
                <button
                  type="button"
                  className={cn(
                    "inline-flex items-center gap-2 rounded-full border px-3 py-1 text-xs font-medium transition-colors",
                    isAskAiEnabled
                      ? "border-primary/40 text-primary hover:bg-primary/10 focus-visible:outline-none focus-visible:ring-1 focus-visible:ring-primary"
                      : "cursor-not-allowed border-muted text-muted-foreground",
                  )}
                  onClick={() => void handleAskAi()}
                  disabled={!isAskAiEnabled || !canShowAskAiChip}
                >
                  <Sparkles className="h-3.5 w-3.5" />
                  <span className="max-w-[200px] truncate">Ask AI: {trimmedQuery}</span>
                  <kbd className="rounded border px-1.5 py-0.5 text-[10px] text-muted-foreground">⌘↵</kbd>
                </button>
              </div>
            )}

            <div className="flex flex-1 flex-col">
              <div
                ref={scrollParentRef}
                className="max-h-[420px] flex-1 overflow-y-auto"
              >
                <div
                  id="search-quick-switcher-list"
                  role="listbox"
                  aria-label="Результаты поиска"
                  aria-live="polite"
                  tabIndex={-1}
                  onKeyDown={handleListKeyDown}
                  className="flex flex-col gap-1 px-2 py-2"
                >
                  {status === "loading" && (
                    <div className="flex flex-col gap-2">
                      {Array.from({ length: 8 }).map((_, index) => (
                        <div key={index} className="animate-pulse rounded-md border border-dashed px-3 py-4">
                          <div className="h-3 w-32 rounded bg-muted" />
                          <div className="mt-2 h-3 w-full rounded bg-muted" />
                        </div>
                      ))}
                    </div>
                  )}

                  {status === "error" && error && (
                    <div className="flex flex-col items-center gap-2 rounded-md border border-destructive/60 bg-destructive/10 px-4 py-6 text-sm text-destructive">
                      <span>Ошибка: {error}</span>
                      <Button variant="outline" size="sm" onClick={() => onQueryChange(localQuery)}>
                        Повторить
                      </Button>
                    </div>
                  )}

                  {status !== "loading" && !error && groups.length === 0 && localQuery.trim() && (
                    <div className="flex flex-col items-center gap-3 rounded-md border border-dashed px-4 py-10 text-center text-sm text-muted-foreground">
                      <Search className="h-6 w-6 text-muted-foreground" />
                      <div>
                        <p className="font-medium text-foreground">Ничего не найдено.</p>
                        <p>Попробуйте другие ключевые слова или сузьте запрос.</p>
                      </div>
                      {isAskAiEnabled && (
                        <Button onClick={() => void handleAskAi()} disabled={localQuery.trim().length < ASK_AI_MIN_QUERY_LENGTH}>
                          Спросить AI
                        </Button>
                      )}
                    </div>
                  )}

                  {groups.length > 0 && (
                    <div className="relative" style={{ height: `${virtualizer.getTotalSize()}px` }}>
<<<<<<< HEAD
                      {virtualItems.map((virtualRow) => (
=======
                      {virtualizer.getVirtualItems().map((virtualRow: VirtualItem) => (
>>>>>>> b7cf1748
                        <div
                          key={virtualRow.key}
                          data-index={virtualRow.index}
                          className="absolute left-0 right-0"
                          style={{
                            top: 0,
                            transform: `translateY(${virtualRow.start}px)`,
                            height: `${virtualRow.size}px`,
                          }}
                        >
                          {renderRow(rows[virtualRow.index])}
                        </div>
                      ))}
                    </div>
                  )}
                </div>
              </div>

              <div className="flex items-center justify-between border-t bg-muted/40 px-4 py-2 text-xs text-muted-foreground">
                <div className="flex flex-wrap items-center gap-3">
                  {STATUS_BAR_SHORTCUTS.map((shortcut) => (
                    <span key={shortcut.label} className="inline-flex items-center gap-1">
                      <span className="font-medium text-foreground">{shortcut.value}</span>
                      <span>{shortcut.label}</span>
                    </span>
                  ))}
                </div>
                {disabledReason && <span className="text-destructive">{disabledReason}</span>}
              </div>
            </div>
          </div>
        </DialogContent>
      </Dialog>
    </>
  );
}

export default SearchQuickSwitcher;<|MERGE_RESOLUTION|>--- conflicted
+++ resolved
@@ -1,12 +1,7 @@
 import { useEffect, useMemo, useRef, useState } from "react";
-<<<<<<< HEAD
-import type { KeyboardEvent as ReactKeyboardEvent } from "react";
-import { useVirtualizer } from "@tanstack/react-virtual";
-import { Search, Sparkles } from "lucide-react";
-=======
+
 import { useVirtualizer, type VirtualItem } from "@tanstack/react-virtual";
 import { BookOpen, FileText, Layers, Link as LinkIcon, Search, Sparkles, Tag } from "lucide-react";
->>>>>>> b7cf1748
 
 import { Badge } from "@/components/ui/badge";
 import { Button } from "@/components/ui/button";
@@ -784,11 +779,7 @@
 
                   {groups.length > 0 && (
                     <div className="relative" style={{ height: `${virtualizer.getTotalSize()}px` }}>
-<<<<<<< HEAD
-                      {virtualItems.map((virtualRow) => (
-=======
                       {virtualizer.getVirtualItems().map((virtualRow: VirtualItem) => (
->>>>>>> b7cf1748
                         <div
                           key={virtualRow.key}
                           data-index={virtualRow.index}
