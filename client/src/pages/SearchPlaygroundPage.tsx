import { useEffect, useMemo, useRef, useState } from "react";
import { useQuery } from "@tanstack/react-query";
import { Settings, Search as SearchIcon, RefreshCcw, HelpCircle } from "lucide-react";
import { apiRequest } from "@/lib/queryClient";
import { Button } from "@/components/ui/button";
import { Input } from "@/components/ui/input";
import { Label } from "@/components/ui/label";
import {
  Dialog,
  DialogContent,
  DialogDescription,
  DialogFooter,
  DialogHeader,
  DialogTitle,
  DialogTrigger,
} from "@/components/ui/dialog";
import {
  Select,
  SelectContent,
  SelectItem,
  SelectTrigger,
  SelectValue,
} from "@/components/ui/select";
import { Textarea } from "@/components/ui/textarea";
import { Switch } from "@/components/ui/switch";
import { Badge } from "@/components/ui/badge";
import { Tabs, TabsContent, TabsList, TabsTrigger } from "@/components/ui/tabs";
import {
  Tooltip,
  TooltipContent,
  TooltipProvider,
  TooltipTrigger,
} from "@/components/ui/tooltip";
import type { KnowledgeBaseSummary } from "@shared/knowledge-base";
import type { PublicEmbeddingProvider, PublicLlmProvider, LlmModelOption } from "@shared/schema";

interface SuggestResponseSection {
  chunk_id: string;
  doc_id: string;
  doc_title: string;
  section_title: string | null;
  snippet: string;
  score: number;
  source?: string;
}

interface SuggestResponsePayload {
  query: string;
  kb_id: string;
  normalized_query: string;
  ask_ai: { label: string; query: string };
  sections: SuggestResponseSection[];
  timings?: { total_ms?: number };
}

interface RagChunk {
  chunk_id: string;
  doc_id: string;
  doc_title: string;
  section_title: string | null;
  snippet: string;
  text?: string;
  score: number;
  scores?: { bm25?: number; vector?: number };
}

interface RagResponsePayload {
  query: string;
  kb_id: string;
  normalized_query: string;
  answer: string;
  citations: RagChunk[];
  chunks?: RagChunk[];
  usage?: { embeddingTokens?: number | null; llmTokens?: number | null };
  timings?: {
    total_ms?: number;
    retrieval_ms?: number;
    bm25_ms?: number;
    vector_ms?: number;
    llm_ms?: number;
  };
  debug?: { vectorSearch?: Array<Record<string, unknown>> | null };
}

interface RagRequestPayload {
  q: string;
  kb_id: string;
  top_k: number;
  hybrid: {
    bm25: { weight: number; limit: number };
    vector: {
      weight: number;
      limit: number;
      collection?: string;
      embedding_provider_id?: string;
    };
  };
  llm: {
    provider: string;
    model?: string;
    temperature: number;
    max_tokens: number;
    system_prompt?: string;
    response_format: PlaygroundSettings["rag"]["responseFormat"];
  };
}

interface RagRequestState {
  id: number;
  payload: RagRequestPayload;
}

interface VectorCollectionSummary {
  name: string;
}

interface VectorCollectionsResponse {
  collections: VectorCollectionSummary[];
}

type PlaygroundSettings = {
  knowledgeBaseId: string;
  suggestLimit: number;
  rag: {
    askAiEnabled: boolean;
    topK: number;
    bm25Weight: number;
    vectorWeight: number;
    bm25Limit: number;
    vectorLimit: number;
    embeddingProviderId: string;
    collection: string;
    llmProviderId: string;
    llmModel: string;
    temperature: number;
    maxTokens: number;
    systemPrompt: string;
    responseFormat: "text" | "markdown" | "html";
    includeDebug: boolean;
  };
};

const formatMs = (value?: number) => {
  if (value === undefined || Number.isNaN(value)) {
    return "—";
  }

  return `${value.toFixed(1)} мс`;
};

const stringifyJson = (value: unknown) => {
  try {
    return JSON.stringify(value, null, 2);
  } catch {
    return String(value);
  }
};

const extractErrorMessage = async (response: Response): Promise<string | null> => {
  try {
    const json = await response.clone().json();
    if (json && typeof json === "object") {
      const candidate = json as { error?: unknown; message?: unknown };
      if (typeof candidate.error === "string" && candidate.error.trim()) {
        return candidate.error.trim();
      }
      if (typeof candidate.message === "string" && candidate.message.trim()) {
        return candidate.message.trim();
      }
    }
  } catch {
    // Игнорируем: тело может быть не JSON.
  }

  try {
    const text = await response.clone().text();
    const trimmed = text.trim();
    if (trimmed) {
      return trimmed;
    }
  } catch {
    // Игнорируем: тело может быть уже прочитано.
  }

  return null;
};

const EMPTY_SELECT_VALUE = "__empty__";
const PLAYGROUND_SETTINGS_STORAGE_KEY = "search-playground-settings";

const DEFAULT_SETTINGS: PlaygroundSettings = {
  knowledgeBaseId: "",
  suggestLimit: 3,
  rag: {
    askAiEnabled: true,
    topK: 5,
    bm25Weight: 0.5,
    vectorWeight: 0.5,
    bm25Limit: 4,
    vectorLimit: 5,
    embeddingProviderId: "",
    collection: "",
    llmProviderId: "",
    llmModel: "",
    temperature: 0.2,
    maxTokens: 1024,
    systemPrompt: "",
    responseFormat: "markdown",
    includeDebug: false,
  },
};

interface SettingLabelProps {
  htmlFor?: string;
  label: string;
  description: string;
}

function SettingLabelWithTooltip({ htmlFor, label, description }: SettingLabelProps) {
  return (
    <div className="flex items-start justify-between gap-2">
      <Label htmlFor={htmlFor} className="text-sm font-medium text-foreground">
        {label}
      </Label>
      <Tooltip>
        <TooltipTrigger asChild>
          <button
            type="button"
            className="inline-flex h-5 w-5 shrink-0 items-center justify-center rounded-full border border-border bg-background text-muted-foreground transition-colors hover:text-foreground"
            aria-label={`Описание параметра: ${label}`}
          >
            <HelpCircle className="h-3.5 w-3.5" />
          </button>
        </TooltipTrigger>
        <TooltipContent className="max-w-xs text-xs leading-relaxed text-foreground">
          {description}
        </TooltipContent>
      </Tooltip>
    </div>
  );
}

export default function SearchPlaygroundPage() {
  const [settings, setSettings] = useState<PlaygroundSettings>(DEFAULT_SETTINGS);
  const [settingsLoaded, setSettingsLoaded] = useState(false);
  const [isSettingsOpen, setIsSettingsOpen] = useState(false);
  const [settingsTab, setSettingsTab] = useState<"search" | "rag">("search");
  const [query, setQuery] = useState("");
  const [debouncedQuery, setDebouncedQuery] = useState("");
  const [suggestResponse, setSuggestResponse] = useState<SuggestResponsePayload | null>(null);
  const [ragResponse, setRagResponse] = useState<RagResponsePayload | null>(null);
  const [suggestError, setSuggestError] = useState<string | null>(null);
  const [ragError, setRagError] = useState<string | null>(null);
  const [isSuggestLoading, setIsSuggestLoading] = useState(false);
  const [isRagLoading, setIsRagLoading] = useState(false);
  const [streamedAnswer, setStreamedAnswer] = useState("");
  const ragRequestCounter = useRef(0);
  const [ragRequest, setRagRequest] = useState<RagRequestState | null>(null);

  const knowledgeBasesQuery = useQuery<KnowledgeBaseSummary[]>({
    queryKey: ["/api/knowledge/bases"],
    queryFn: async () => {
      const response = await apiRequest("GET", "/api/knowledge/bases");
      return (await response.json()) as KnowledgeBaseSummary[];
    },
  });

  const embeddingProvidersQuery = useQuery<{ providers: PublicEmbeddingProvider[] }>({
    queryKey: ["/api/embedding/services"],
    queryFn: async () => {
      const response = await apiRequest("GET", "/api/embedding/services");
      return (await response.json()) as { providers: PublicEmbeddingProvider[] };
    },
  });

  const llmProvidersQuery = useQuery<{ providers: PublicLlmProvider[] }>({
    queryKey: ["/api/llm/providers"],
    queryFn: async () => {
      const response = await apiRequest("GET", "/api/llm/providers");
      return (await response.json()) as { providers: PublicLlmProvider[] };
    },
  });

  const vectorCollectionsQuery = useQuery<VectorCollectionsResponse>({
    queryKey: ["/api/vector/collections"],
    queryFn: async () => {
      const response = await apiRequest("GET", "/api/vector/collections");
      return (await response.json()) as VectorCollectionsResponse;
    },
  });

  const knowledgeBases = knowledgeBasesQuery.data ?? [];
  const activeEmbeddingProviders = useMemo(() => {
    const providers = embeddingProvidersQuery.data?.providers ?? [];
    return providers.filter((provider) => provider.isActive);
  }, [embeddingProvidersQuery.data?.providers]);

  const activeLlmProviders = useMemo(() => {
    const providers = llmProvidersQuery.data?.providers ?? [];
    return providers.filter((provider) => provider.isActive);
  }, [llmProvidersQuery.data?.providers]);

  const vectorCollections = vectorCollectionsQuery.data?.collections ?? [];

  const selectedLlmProvider = useMemo(() => {
    return activeLlmProviders.find((provider) => provider.id === settings.rag.llmProviderId) ?? null;
  }, [activeLlmProviders, settings.rag.llmProviderId]);

  const availableLlmModels = useMemo(() => {
    if (!selectedLlmProvider) {
      return [] as LlmModelOption[];
    }

    const models = [...(selectedLlmProvider.availableModels ?? [])];
    const defaultModel = selectedLlmProvider.model?.trim();
    const providerName = selectedLlmProvider.name?.trim();
    const isDefaultModelProviderName =
      !!defaultModel &&
      !!providerName &&
      defaultModel.localeCompare(providerName, undefined, { sensitivity: "accent" }) === 0;

    if (defaultModel && !isDefaultModelProviderName && !models.some((model) => model.value === defaultModel)) {
      models.unshift({ label: `${defaultModel} (по умолчанию)`, value: defaultModel });
    }

    return models;
  }, [selectedLlmProvider]);

  useEffect(() => {
    if (!settings.knowledgeBaseId && knowledgeBases.length > 0) {
      setSettings((prev) => ({
        ...prev,
        knowledgeBaseId: knowledgeBases[0]?.id ?? "",
      }));
    }
  }, [knowledgeBases, settings.knowledgeBaseId]);

  useEffect(() => {
    if (!isSettingsOpen) {
      setSettingsTab("search");
    }
  }, [isSettingsOpen]);

  useEffect(() => {
    if (!settings.rag.embeddingProviderId && activeEmbeddingProviders.length > 0) {
      setSettings((prev) => ({
        ...prev,
        rag: {
          ...prev.rag,
          embeddingProviderId: activeEmbeddingProviders[0]?.id ?? "",
        },
      }));
    }
  }, [activeEmbeddingProviders, settings.rag.embeddingProviderId]);

  useEffect(() => {
    if (!settings.rag.llmProviderId && activeLlmProviders.length > 0) {
      const provider = activeLlmProviders[0];
      setSettings((prev) => ({
        ...prev,
        rag: {
          ...prev.rag,
          llmProviderId: provider?.id ?? "",
          llmModel:
            (provider?.model && provider.model.trim()) || provider?.availableModels?.[0]?.value || "",
          systemPrompt:
            typeof provider?.requestConfig?.systemPrompt === "string"
              ? provider.requestConfig.systemPrompt
              : prev.rag.systemPrompt,
        },
      }));
    }
  }, [activeLlmProviders, settings.rag.llmProviderId, settings.rag.systemPrompt]);

  useEffect(() => {
    if (!query.trim()) {
      setDebouncedQuery("");
      setRagRequest(null);
      setRagResponse(null);
      setRagError(null);
      setIsRagLoading(false);
      setStreamedAnswer("");
      return;
    }

    const timeout = setTimeout(() => {
      setDebouncedQuery(query.trim());
    }, 250);

    return () => clearTimeout(timeout);
  }, [query]);

  const knowledgeBaseName = useMemo(() => {
    return knowledgeBases.find((base) => base.id === settings.knowledgeBaseId)?.name ?? "";
  }, [knowledgeBases, settings.knowledgeBaseId]);

  const vectorLayerReady = useMemo(() => {
    if (settings.rag.vectorWeight <= 0) {
      return false;
    }

    const providerId = settings.rag.embeddingProviderId?.trim() ?? "";
    const collection = settings.rag.collection?.trim() ?? "";

    return Boolean(providerId && collection);
  }, [
    settings.rag.collection,
    settings.rag.embeddingProviderId,
    settings.rag.vectorWeight,
  ]);

  const ragConfigurationError = useMemo(() => {
    if (!settings.rag.askAiEnabled) {
      return null;
    }

    if (!settings.rag.llmProviderId) {
      return "Выберите провайдера LLM, чтобы Ask AI сформировал ответ.";
    }

    if (settings.rag.bm25Weight <= 0 && settings.rag.vectorWeight <= 0) {
      return "Включите хотя бы один слой поиска (BM25 или векторный).";
    }

    if (settings.rag.vectorWeight > 0 && !vectorLayerReady) {
      return "Заполните коллекцию Qdrant и сервис эмбеддингов или уменьшите вес векторного поиска.";
    }

    return null;
  }, [
    settings.rag.askAiEnabled,
    settings.rag.bm25Weight,
    settings.rag.llmProviderId,
    settings.rag.vectorWeight,
    vectorLayerReady,
  ]);

  const searchKey = useMemo(
    () =>
      JSON.stringify({
        knowledgeBaseId: settings.knowledgeBaseId,
        suggestLimit: settings.suggestLimit,
        rag: {
          askAiEnabled: settings.rag.askAiEnabled,
          topK: settings.rag.topK,
          bm25Weight: settings.rag.bm25Weight,
          vectorWeight: settings.rag.vectorWeight,
          bm25Limit: settings.rag.bm25Limit,
          vectorLimit: settings.rag.vectorLimit,
          embeddingProviderId: settings.rag.embeddingProviderId,
          collection: settings.rag.collection,
          llmProviderId: settings.rag.llmProviderId,
          llmModel: settings.rag.llmModel,
          temperature: settings.rag.temperature,
          maxTokens: settings.rag.maxTokens,
          systemPrompt: settings.rag.systemPrompt,
          responseFormat: settings.rag.responseFormat,
        },
      }),
    [settings],
  );

  useEffect(() => {
    if (!debouncedQuery || !settings.knowledgeBaseId) {
      setSuggestResponse(null);
      setSuggestError(null);
      setIsSuggestLoading(false);
      return;
    }

    let cancelled = false;

    const runSuggest = async () => {
      setIsSuggestLoading(true);
      setSuggestError(null);

      try {
        const suggestParams = new URLSearchParams({
          q: debouncedQuery,
          kb_id: settings.knowledgeBaseId,
          limit: String(settings.suggestLimit),
        });

        const suggestResponseRaw = await fetch(`/public/search/suggest?${suggestParams.toString()}`);
        if (!suggestResponseRaw.ok) {
          const fallbackMessage =
            suggestResponseRaw.status === 404
              ? "База знаний не найдена или недоступна."
              : "Не удалось получить подсказки.";
          const errorMessage = (await extractErrorMessage(suggestResponseRaw)) ?? fallbackMessage;
          throw new Error(`${errorMessage} (код ${suggestResponseRaw.status})`);
        }
        const suggestJson = (await suggestResponseRaw.json()) as SuggestResponsePayload;

        if (!cancelled) {
          setSuggestResponse(suggestJson);
        }
      } catch (error) {
        console.error("Search playground suggest error", error);
        if (!cancelled) {
          const message =
            error instanceof Error && error.message
              ? error.message
              : "Не удалось получить подсказки.";
          setSuggestError(message);
          setSuggestResponse(null);
        }
      } finally {
        if (!cancelled) {
          setIsSuggestLoading(false);
        }
      }
    };

    void runSuggest();

<<<<<<< HEAD
    if (!settings.rag.askAiEnabled) {
      setRagResponse(null);
      setIsRagLoading(false);
      setRagError(null);
      setStreamedAnswer("");
      return () => {
        cancelled = true;
      };
    }

    if (ragConfigurationError) {
      setRagResponse(null);
      setIsRagLoading(false);
      setRagError(ragConfigurationError);
      setStreamedAnswer("");
      return () => {
        cancelled = true;
      };
=======
    return () => {
      cancelled = true;
    };
  }, [debouncedQuery, settings.knowledgeBaseId, settings.suggestLimit]);

  useEffect(() => {
    if (!ragRequest) {
      return;
>>>>>>> 8268f7f8
    }

    let cancelled = false;

    const runRag = async () => {
      setIsRagLoading(true);
      setRagError(null);
      setStreamedAnswer("");

      try {
        const ragResponseRaw = await fetch("/public/rag/answer", {
          method: "POST",
          headers: { "Content-Type": "application/json" },
          body: JSON.stringify(ragRequest.payload),
        });

        if (!ragResponseRaw.ok) {
          const fallbackMessage =
            ragResponseRaw.status === 503
              ? "Сервис RAG временно недоступен. Попробуйте позже."
              : "Не удалось получить ответ от LLM.";
          const errorMessage = (await extractErrorMessage(ragResponseRaw)) ?? fallbackMessage;
          throw new Error(`${errorMessage} (код ${ragResponseRaw.status})`);
        }

        const ragJson = (await ragResponseRaw.json()) as RagResponsePayload;
        if (!cancelled) {
          setRagResponse(ragJson);
        }
      } catch (error) {
        console.error("Search playground RAG error", error);
        if (!cancelled) {
          const message =
            error instanceof Error && error.message
              ? error.message
              : "Не удалось получить ответ от LLM.";
          setRagError(message);
          setRagResponse(null);
          setStreamedAnswer("");
        }
      } finally {
        if (!cancelled) {
          setIsRagLoading(false);
        }
      }
    };

    void runRag();

    return () => {
      cancelled = true;
    };
<<<<<<< HEAD
  }, [
    debouncedQuery,
    ragConfigurationError,
    searchKey,
    settings.knowledgeBaseId,
    settings.rag.askAiEnabled,
  ]);
=======
  }, [ragRequest]);

  useEffect(() => {
    setRagRequest(null);
    setRagResponse(null);
    setRagError(null);
    setIsRagLoading(false);
    setStreamedAnswer("");
  }, [searchKey]);
>>>>>>> 8268f7f8

  const resetResults = () => {
    setQuery("");
    setDebouncedQuery("");
    setSuggestResponse(null);
    setRagResponse(null);
    setSuggestError(null);
    setRagError(null);
    setIsSuggestLoading(false);
    setIsRagLoading(false);
    setStreamedAnswer("");
    setRagRequest(null);
  };

  const handleAskAi = () => {
    const trimmedQuery = query.trim();

    if (!trimmedQuery) {
      setRagError("Введите вопрос, чтобы Ask AI подготовил ответ.");
      setRagResponse(null);
      setStreamedAnswer("");
      return;
    }

    if (!settings.knowledgeBaseId) {
      setRagError("Выберите базу знаний перед запросом к Ask AI.");
      setRagResponse(null);
      setStreamedAnswer("");
      return;
    }

    if (ragConfigurationError) {
      setRagError(ragConfigurationError);
      setRagResponse(null);
      setStreamedAnswer("");
      return;
    }

    const payload: RagRequestPayload = {
      q: trimmedQuery,
      kb_id: settings.knowledgeBaseId,
      top_k: settings.rag.topK,
      hybrid: {
        bm25: {
          weight: settings.rag.bm25Weight,
          limit: settings.rag.bm25Limit,
        },
        vector: {
          weight: settings.rag.vectorWeight,
          limit: settings.rag.vectorLimit,
          collection: settings.rag.collection || undefined,
          embedding_provider_id: settings.rag.embeddingProviderId || undefined,
        },
      },
      llm: {
        provider: settings.rag.llmProviderId,
        model: settings.rag.llmModel || undefined,
        temperature: settings.rag.temperature,
        max_tokens: settings.rag.maxTokens,
        system_prompt: settings.rag.systemPrompt || undefined,
        response_format: settings.rag.responseFormat,
      },
    };

    ragRequestCounter.current += 1;
    setRagRequest({ id: ragRequestCounter.current, payload });
  };

  const handleSettingsChange = <K extends keyof PlaygroundSettings>(key: K, value: PlaygroundSettings[K]) => {
    setSettings((prev) => ({
      ...prev,
      [key]: value,
    }));
  };

  const handleRagSettingsChange = <K extends keyof PlaygroundSettings["rag"]>(
    key: K,
    value: PlaygroundSettings["rag"][K],
  ) => {
    setSettings((prev) => {
      if (key === "topK" && typeof value === "number") {
        const nextTopK = value;
        const shouldSyncVectorLimit = prev.rag.vectorLimit === prev.rag.topK;

        return {
          ...prev,
          rag: {
            ...prev.rag,
            topK: nextTopK,
            vectorLimit: shouldSyncVectorLimit ? nextTopK : prev.rag.vectorLimit,
          },
        };
      }

      if (key === "vectorLimit" && typeof value === "number") {
        const nextVectorLimit = value;
        const shouldSyncTopK = prev.rag.vectorLimit === prev.rag.topK;
        const syncedTopK = Math.max(1, Math.min(10, nextVectorLimit));

        return {
          ...prev,
          rag: {
            ...prev.rag,
            vectorLimit: nextVectorLimit,
            topK: shouldSyncTopK ? syncedTopK : prev.rag.topK,
          },
        };
      }

      return {
        ...prev,
        rag: {
          ...prev.rag,
          [key]: value,
        },
      };
    });
  };

  useEffect(() => {
    if (typeof window === "undefined" || settingsLoaded) {
      return;
    }

    try {
      const raw = window.localStorage.getItem(PLAYGROUND_SETTINGS_STORAGE_KEY);
      if (!raw) {
        setSettingsLoaded(true);
        return;
      }

      const parsed = JSON.parse(raw) as Partial<PlaygroundSettings> | null;

      setSettings((prev) => {
        if (!parsed || typeof parsed !== "object") {
          return prev;
        }

        const next: PlaygroundSettings = {
          ...prev,
          knowledgeBaseId:
            typeof parsed.knowledgeBaseId === "string" ? parsed.knowledgeBaseId : prev.knowledgeBaseId,
          suggestLimit:
            typeof parsed.suggestLimit === "number" && Number.isFinite(parsed.suggestLimit)
              ? Math.max(1, Math.min(20, Math.round(parsed.suggestLimit)))
              : prev.suggestLimit,
          rag: {
            ...prev.rag,
            ...(parsed.rag && typeof parsed.rag === "object"
              ? {
                  askAiEnabled:
                    typeof parsed.rag.askAiEnabled === "boolean"
                      ? parsed.rag.askAiEnabled
                      : prev.rag.askAiEnabled,
                  topK:
                    typeof parsed.rag.topK === "number" && Number.isFinite(parsed.rag.topK)
                      ? Math.max(1, Math.min(10, Math.round(parsed.rag.topK)))
                      : prev.rag.topK,
                  bm25Weight:
                    typeof parsed.rag.bm25Weight === "number" && Number.isFinite(parsed.rag.bm25Weight)
                      ? Math.min(1, Math.max(0, parsed.rag.bm25Weight))
                      : prev.rag.bm25Weight,
                  vectorWeight:
                    typeof parsed.rag.vectorWeight === "number" && Number.isFinite(parsed.rag.vectorWeight)
                      ? Math.min(1, Math.max(0, parsed.rag.vectorWeight))
                      : prev.rag.vectorWeight,
                  bm25Limit:
                    typeof parsed.rag.bm25Limit === "number" && Number.isFinite(parsed.rag.bm25Limit)
                      ? Math.max(1, Math.min(20, Math.round(parsed.rag.bm25Limit)))
                      : prev.rag.bm25Limit,
                  vectorLimit:
                    typeof parsed.rag.vectorLimit === "number" && Number.isFinite(parsed.rag.vectorLimit)
                      ? Math.max(1, Math.min(20, Math.round(parsed.rag.vectorLimit)))
                      : prev.rag.vectorLimit,
                  embeddingProviderId:
                    typeof parsed.rag.embeddingProviderId === "string"
                      ? parsed.rag.embeddingProviderId
                      : prev.rag.embeddingProviderId,
                  collection:
                    typeof parsed.rag.collection === "string" ? parsed.rag.collection : prev.rag.collection,
                  llmProviderId:
                    typeof parsed.rag.llmProviderId === "string"
                      ? parsed.rag.llmProviderId
                      : prev.rag.llmProviderId,
                  llmModel:
                    typeof parsed.rag.llmModel === "string" ? parsed.rag.llmModel : prev.rag.llmModel,
                  temperature:
                    typeof parsed.rag.temperature === "number" && Number.isFinite(parsed.rag.temperature)
                      ? Math.max(0, Math.min(2, parsed.rag.temperature))
                      : prev.rag.temperature,
                  maxTokens:
                    typeof parsed.rag.maxTokens === "number" && Number.isFinite(parsed.rag.maxTokens)
                      ? Math.max(128, Math.round(parsed.rag.maxTokens))
                      : prev.rag.maxTokens,
                  systemPrompt:
                    typeof parsed.rag.systemPrompt === "string"
                      ? parsed.rag.systemPrompt
                      : prev.rag.systemPrompt,
                  responseFormat:
                    parsed.rag.responseFormat === "text" ||
                    parsed.rag.responseFormat === "markdown" ||
                    parsed.rag.responseFormat === "html"
                      ? parsed.rag.responseFormat
                      : prev.rag.responseFormat,
                  includeDebug:
                    typeof parsed.rag.includeDebug === "boolean"
                      ? parsed.rag.includeDebug
                      : prev.rag.includeDebug,
                }
              : {}),
          },
        };

        return next;
      });
    } catch (error) {
      console.error("Не удалось загрузить настройки песочницы поиска", error);
    } finally {
      setSettingsLoaded(true);
    }
  }, [settingsLoaded]);

  useEffect(() => {
    if (typeof window === "undefined" || !settingsLoaded) {
      return;
    }

    try {
      window.localStorage.setItem(PLAYGROUND_SETTINGS_STORAGE_KEY, JSON.stringify(settings));
    } catch (error) {
      console.error("Не удалось сохранить настройки песочницы поиска", error);
    }
  }, [settings, settingsLoaded]);

  const handleLlmProviderChange = (providerId: string) => {
    const provider = activeLlmProviders.find((item) => item.id === providerId);
    setSettings((prev) => ({
      ...prev,
      rag: {
        ...prev.rag,
        llmProviderId: providerId,
        llmModel:
          (provider?.model && provider.model.trim()) || provider?.availableModels?.[0]?.value || "",
        systemPrompt:
          typeof provider?.requestConfig?.systemPrompt === "string"
            ? provider.requestConfig.systemPrompt
            : prev.rag.systemPrompt,
      },
    }));
  };

  useEffect(() => {
    if (!selectedLlmProvider) {
      return;
    }

    const models = availableLlmModels;
    const currentValue = settings.rag.llmModel?.trim() ?? "";
    const hasCurrent = currentValue && models.some((model) => model.value === currentValue);

    if (hasCurrent) {
      return;
    }

    const defaultModel = selectedLlmProvider.model?.trim();
    const fallback =
      (defaultModel && models.find((model) => model.value === defaultModel)?.value) ||
      models[0]?.value ||
      defaultModel ||
      "";

    if (fallback !== currentValue) {
      setSettings((prev) => ({
        ...prev,
        rag: {
          ...prev.rag,
          llmModel: fallback,
        },
      }));
    }
  }, [availableLlmModels, selectedLlmProvider, settings.rag.llmModel]);

  useEffect(() => {
    const answer = ragResponse?.answer ?? "";

    if (!answer) {
      setStreamedAnswer(answer);
      return;
    }

    let cancelled = false;
    let position = 0;
    const step = Math.max(1, Math.ceil(answer.length / 160));
    let timeoutId: ReturnType<typeof setTimeout> | null = null;

    const tick = () => {
      if (cancelled) {
        return;
      }

      position = Math.min(answer.length, position + step);
      setStreamedAnswer(answer.slice(0, position));

      if (position < answer.length) {
        timeoutId = setTimeout(tick, 24);
      }
    };

    setStreamedAnswer("");
    timeoutId = setTimeout(tick, 24);

    return () => {
      cancelled = true;
      if (timeoutId) {
        clearTimeout(timeoutId);
      }
    };
  }, [ragResponse?.answer]);

  const renderSection = (section: SuggestResponseSection, index: number) => {
    const scoreValue = Number.isFinite(section.score) ? section.score : 0;

    return (
      <div key={`${section.chunk_id}-${index}`} className="rounded border px-3 py-2">
        <div className="flex items-center justify-between text-xs text-muted-foreground">
          <span>#{index + 1}</span>
          <span className="font-mono">{scoreValue.toFixed(3)}</span>
        </div>
        <div className="mt-1 text-sm font-semibold text-foreground">
          {section.section_title || section.doc_title || "Без заголовка"}
        </div>
        <div className="text-xs text-muted-foreground">{section.doc_title}</div>
        <p className="mt-2 text-sm leading-snug text-foreground">{section.snippet}</p>
        {section.source && (
          <div className="mt-2 text-[11px] uppercase tracking-wide text-muted-foreground">
            {section.source === "content" ? "BM25" : "Заголовок"}
          </div>
        )}
      </div>
    );
  };

  const renderRagChunk = (chunk: RagChunk, index: number) => {
    const bm25Score = Number.isFinite(chunk.scores?.bm25 ?? NaN) ? chunk.scores?.bm25 : undefined;
    const vectorScore = Number.isFinite(chunk.scores?.vector ?? NaN) ? chunk.scores?.vector : undefined;

    return (
      <div key={`${chunk.chunk_id}-${index}`} className="rounded border px-3 py-2">
        <div className="flex flex-wrap items-center justify-between gap-2 text-xs text-muted-foreground">
          <div>#{index + 1}</div>
          <div className="flex items-center gap-2">
            {bm25Score !== undefined && (
              <Badge variant="outline">BM25: {bm25Score.toFixed(3)}</Badge>
            )}
            {vectorScore !== undefined && (
              <Badge variant="outline">Vector: {vectorScore.toFixed(3)}</Badge>
            )}
          </div>
        </div>
        <div className="mt-1 text-sm font-semibold text-foreground">
          {chunk.section_title || chunk.doc_title || "Без заголовка"}
        </div>
        <p className="mt-2 text-sm leading-snug text-foreground">{chunk.snippet}</p>
      </div>
    );
  };

  return (
    <div className="flex h-full flex-col bg-background">
      <header className="flex items-center justify-between border-b px-4 py-2">
        <div className="flex items-center gap-2">
          <SearchIcon className="h-4 w-4 text-muted-foreground" />
          <span className="text-sm font-semibold text-foreground">Глобальный поиск · Песочница</span>
          {knowledgeBaseName && (
            <Badge variant="secondary" className="text-xs">
              {knowledgeBaseName}
            </Badge>
          )}
        </div>
        <div className="flex items-center gap-2">
          <Button
            variant="outline"
            size="sm"
            className="gap-2"
            onClick={resetResults}
            disabled={isSuggestLoading || isRagLoading}
          >
            <RefreshCcw className="h-3.5 w-3.5" />
            Сбросить
          </Button>
          <Dialog open={isSettingsOpen} onOpenChange={setIsSettingsOpen}>
            <DialogTrigger asChild>
              <Button variant="outline" size="sm" className="gap-2">
                <Settings className="h-3.5 w-3.5" />
                Настройки
              </Button>
            </DialogTrigger>
            <DialogContent className="max-h-[90vh] overflow-y-auto sm:max-w-[72rem]">
              <DialogHeader>
                <DialogTitle>Настройки песочницы</DialogTitle>
                <DialogDescription>
                  Настройте базу знаний, параметры поиска и генерации ответа. Все параметры применяются сразу после
                  сохранения.
                </DialogDescription>
              </DialogHeader>
              <TooltipProvider delayDuration={150}>
                <Tabs value={settingsTab} onValueChange={(value) => setSettingsTab(value as "search" | "rag")} className="mt-4">
                  <TabsList className="grid w-full grid-cols-2">
                    <TabsTrigger value="search">Поиск по БЗ</TabsTrigger>
                    <TabsTrigger value="rag">RAG</TabsTrigger>
                  </TabsList>
                  <TabsContent value="search" className="mt-4 space-y-4">
                    <div className="grid gap-3 sm:grid-cols-2">
                      <div className="flex flex-col gap-2">
                        <SettingLabelWithTooltip
                          htmlFor="playground-kb"
                          label="База знаний"
                          description="Выберите базу знаний, из которой будут подбираться документы для подсказок и RAG. Пример: «Onboarding сотрудников» или «FAQ по продукту»."
                        />
                        <Select
                          value={settings.knowledgeBaseId}
                          onValueChange={(value) => handleSettingsChange("knowledgeBaseId", value)}
                        >
                          <SelectTrigger id="playground-kb">
                            <SelectValue placeholder="Выберите базу" />
                          </SelectTrigger>
                          <SelectContent>
                            {knowledgeBases.map((base) => (
                              <SelectItem key={base.id} value={base.id}>
                                {base.name}
                              </SelectItem>
                            ))}
                          </SelectContent>
                        </Select>
                      </div>
                      <div className="flex flex-col gap-2">
                        <SettingLabelWithTooltip
                          htmlFor="playground-limit"
                          label="Количество подсказок"
                          description="Сколько чанков выводить в блоке подсказок поверх результатов. Пример: 5 покажет пять самых релевантных отрывков."
                        />
                        <Input
                          id="playground-limit"
                          type="number"
                          min={1}
                          max={10}
                          value={settings.suggestLimit}
                          onChange={(event) =>
                            handleSettingsChange("suggestLimit", Math.max(1, Number(event.target.value) || 1))
                          }
                        />
                      </div>
                    </div>
                    <div className="rounded border px-3 py-2 text-xs text-muted-foreground">
                      Все запросы уходят в публичные эндпоинты `/public/search/suggest` и `/public/rag/answer` с текущими
                      настройками. Так можно воспроизвести интеграцию клиента 1:1.
                    </div>
                  </TabsContent>
                  <TabsContent value="rag" className="mt-4 space-y-4">
                    <div className="grid gap-3 sm:grid-cols-2">
                      <div className="flex flex-col gap-2">
                        <SettingLabelWithTooltip
                          htmlFor="playground-topk"
                          label="Top-K"
                          description="Сколько чанков попадёт в итоговый запрос к LLM. Пример: 4 сохранит четыре наиболее полезных отрывка."
                        />
                        <Input
                          id="playground-topk"
                          type="number"
                          min={1}
                          max={10}
                          value={settings.rag.topK}
                          onChange={(event) =>
                            handleRagSettingsChange(
                              "topK",
                              Math.max(1, Math.min(10, Number(event.target.value) || 1)),
                            )
                          }
                        />
                      </div>
                      <div className="flex flex-col gap-2">
                        <SettingLabelWithTooltip
                          htmlFor="playground-bm25-weight"
                          label="Вес BM25"
                          description="Доля классического полнотекстового поиска в гибридном ранжировании. Пример: 0.7 делает акцент на точном совпадении текста."
                        />
                        <Input
                          id="playground-bm25-weight"
                          type="number"
                          step="0.05"
                          min={0}
                          max={1}
                          value={settings.rag.bm25Weight}
                          onChange={(event) => {
                            const value = Math.min(1, Math.max(0, Number(event.target.value)) || 0);
                            handleRagSettingsChange("bm25Weight", value);
                          }}
                        />
                      </div>
                      <div className="flex flex-col gap-2">
                        <SettingLabelWithTooltip
                          htmlFor="playground-vector-weight"
                          label="Вес векторов"
                          description="Баланс между семантическим (векторным) и классическим поиском: 0 — учитываем только BM25, 1 — полагаемся только на вектора. Меняйте вместе с весом BM25, чтобы подобрать нужный микс."
                        />
                        <Input
                          id="playground-vector-weight"
                          type="number"
                          step="0.05"
                          min={0}
                          max={1}
                          value={settings.rag.vectorWeight}
                          onChange={(event) => {
                            const value = Math.min(1, Math.max(0, Number(event.target.value)) || 0);
                            handleRagSettingsChange("vectorWeight", value);
                          }}
                        />
                      </div>
                      <div className="flex flex-col gap-2">
                        <SettingLabelWithTooltip
                          htmlFor="playground-bm25-limit"
                          label="Чанков BM25"
                          description="Сколько результатов BM25 брать перед смешиванием с векторами. Пример: 6 — шесть лучших текстовых совпадений."
                        />
                        <Input
                          id="playground-bm25-limit"
                          type="number"
                          min={1}
                          max={20}
                          value={settings.rag.bm25Limit}
                          onChange={(event) =>
                            handleRagSettingsChange("bm25Limit", Math.max(1, Number(event.target.value) || 1))
                          }
                        />
                      </div>
                      <div className="flex flex-col gap-2">
                        <SettingLabelWithTooltip
                          htmlFor="playground-vector-limit"
                          label="Чанков векторов"
                          description="Сколько ближайших векторных совпадений запрашивать из Qdrant. Значение по умолчанию совпадает с Top-K и синхронизируется с ним, пока вы вручную не зададите другое число."
                        />
                        <Input
                          id="playground-vector-limit"
                          type="number"
                          min={1}
                          max={20}
                          value={settings.rag.vectorLimit}
                          onChange={(event) =>
                            handleRagSettingsChange(
                              "vectorLimit",
                              Math.max(1, Math.min(20, Number(event.target.value) || 1)),
                            )
                          }
                        />
                      </div>
                      <div className="flex flex-col gap-2">
                        <SettingLabelWithTooltip
                          htmlFor="playground-embedding-provider"
                          label="Сервис эмбеддингов"
                          description="Сервис, который строит вектор запроса перед обращением к Qdrant. Пример: «GigaChat Embeddings»."
                        />
                        <Select
                          value={settings.rag.embeddingProviderId}
                          onValueChange={(value) => handleRagSettingsChange("embeddingProviderId", value)}
                        >
                          <SelectTrigger id="playground-embedding-provider">
                            <SelectValue placeholder="Выберите сервис" />
                          </SelectTrigger>
                          <SelectContent>
                            {activeEmbeddingProviders.map((provider) => (
                              <SelectItem key={provider.id} value={provider.id}>
                                {provider.name}
                              </SelectItem>
                            ))}
                          </SelectContent>
                        </Select>
                      </div>
                      <div className="flex flex-col gap-2">
                        <SettingLabelWithTooltip
                          htmlFor="playground-collection"
                          label="Коллекция Qdrant"
                          description="Коллекция с векторным индексом текущего пространства. Пример: `workspace-support`. Пустое значение отключит векторный слой."
                        />
                        <Select
                          value={settings.rag.collection || EMPTY_SELECT_VALUE}
                          onValueChange={(value) =>
                            handleRagSettingsChange(
                              "collection",
                              value === EMPTY_SELECT_VALUE ? "" : value,
                            )
                          }
                        >
                          <SelectTrigger id="playground-collection">
                            <SelectValue placeholder="Без коллекции" />
                          </SelectTrigger>
                          <SelectContent>
                            <SelectItem value={EMPTY_SELECT_VALUE}>Без коллекции (только BM25)</SelectItem>
                            {vectorCollections.map((collection) => (
                              <SelectItem key={collection.name} value={collection.name}>
                                {collection.name}
                              </SelectItem>
                            ))}
                          </SelectContent>
                        </Select>
                      </div>
                      <div className="flex items-center justify-between rounded border px-3 py-2 sm:col-span-2">
                        <SettingLabelWithTooltip
                          htmlFor="playground-ask-ai"
                          label="Ask AI"
                          description="Отключите, чтобы не обращаться к LLM и использовать только поиск по чанкам."
                        />
                        <Switch
                          id="playground-ask-ai"
                          checked={settings.rag.askAiEnabled}
                          onCheckedChange={(checked) => handleRagSettingsChange("askAiEnabled", checked)}
                        />
                      </div>
                      <div className="flex flex-col gap-2">
                        <SettingLabelWithTooltip
                          htmlFor="playground-llm-provider"
                          label="Провайдер LLM"
                          description="Сервис генерации ответа. Пример: «GigaChat» или «OpenAI»."
                        />
                        <Select value={settings.rag.llmProviderId} onValueChange={handleLlmProviderChange}>
                          <SelectTrigger id="playground-llm-provider">
                            <SelectValue placeholder="Выберите провайдера" />
                          </SelectTrigger>
                          <SelectContent>
                            {activeLlmProviders.map((provider) => (
                              <SelectItem key={provider.id} value={provider.id}>
                                {provider.name}
                              </SelectItem>
                            ))}
                          </SelectContent>
                        </Select>
                      </div>
                      <div className="flex flex-col gap-2">
                        <SettingLabelWithTooltip
                          htmlFor="playground-llm-model"
                          label="Модель"
                          description="Конкретная модель выбранного провайдера. Пример: `gigachat-pro` для развёрнутых ответов."
                        />
                        <Select
                          value={settings.rag.llmModel || EMPTY_SELECT_VALUE}
                          onValueChange={(value) =>
                            handleRagSettingsChange(
                              "llmModel",
                              value === EMPTY_SELECT_VALUE ? "" : value,
                            )
                          }
                          disabled={availableLlmModels.length === 0}
                        >
                          <SelectTrigger id="playground-llm-model">
                            <SelectValue placeholder="Выберите модель" />
                          </SelectTrigger>
                          <SelectContent>
                            {availableLlmModels.length === 0 ? (
                              <SelectItem value={EMPTY_SELECT_VALUE}>Модель по умолчанию</SelectItem>
                            ) : (
                              availableLlmModels.map((model) => (
                                <SelectItem key={model.value} value={model.value}>
                                  {model.label}
                                </SelectItem>
                              ))
                            )}
                          </SelectContent>
                        </Select>
                      </div>
                      <div className="flex flex-col gap-2">
                        <SettingLabelWithTooltip
                          htmlFor="playground-temperature"
                          label="Temperature"
                          description="Степень креативности модели: 0 — строго, 1 — более свободно. Пример: 0.2 для лаконичных ответов."
                        />
                        <Input
                          id="playground-temperature"
                          type="number"
                          min={0}
                          max={2}
                          step={0.1}
                          value={settings.rag.temperature}
                          onChange={(event) =>
                            handleRagSettingsChange("temperature", Math.max(0, Number(event.target.value) || 0))
                          }
                        />
                      </div>
                      <div className="flex flex-col gap-2">
                        <SettingLabelWithTooltip
                          htmlFor="playground-max-tokens"
                          label="Максимум токенов"
                          description="Ограничение на длину ответа в токенах. Пример: 1024 — примерно до 750 слов."
                        />
                        <Input
                          id="playground-max-tokens"
                          type="number"
                          min={128}
                          max={4096}
                          value={settings.rag.maxTokens}
                          onChange={(event) =>
                            handleRagSettingsChange("maxTokens", Math.max(128, Number(event.target.value) || 128))
                          }
                        />
                      </div>
                      <div className="flex flex-col gap-2 sm:col-span-2">
                        <SettingLabelWithTooltip
                          htmlFor="playground-system-prompt"
                          label="Системный промпт"
                          description="Дополнительные инструкции для модели. Пример: «Отвечай как сотрудник службы поддержки, отвечай кратко»."
                        />
                        <Textarea
                          id="playground-system-prompt"
                          rows={4}
                          value={settings.rag.systemPrompt}
                          onChange={(event) => handleRagSettingsChange("systemPrompt", event.target.value)}
                          placeholder="Опционально: задайте контекст ассистенту"
                        />
                      </div>
                      <div className="flex items-center justify-between rounded border px-3 py-2 sm:col-span-2">
                        <SettingLabelWithTooltip
                          htmlFor="playground-include-debug"
                          label="Сырые данные в ответе"
                          description="Показывает технические детали: чанки, usage и сырой JSON. Пример: включите при настройке интеграции, отключите для демонстраций."
                        />
                        <Switch
                          id="playground-include-debug"
                          checked={settings.rag.includeDebug}
                          onCheckedChange={(checked) => handleRagSettingsChange("includeDebug", checked)}
                        />
                      </div>
                    </div>
                  </TabsContent>
                </Tabs>
              </TooltipProvider>
              <DialogFooter className="sm:justify-start">
                <Button type="button" onClick={() => setIsSettingsOpen(false)}>
                  Закрыть
                </Button>
              </DialogFooter>
            </DialogContent>
          </Dialog>
        </div>
      </header>
      <main className="flex-1 overflow-auto px-4 py-4">
        <div className="grid gap-4 lg:grid-cols-2">
          <section className="flex flex-col gap-3">
            <div className="flex items-center gap-2">
              <Input
                value={query}
                onChange={(event) => setQuery(event.target.value)}
                placeholder="Введите вопрос"
                className="flex-1"
              />
              <Button
                variant="secondary"
                onClick={() => setDebouncedQuery(query.trim())}
                disabled={!query.trim() || isSuggestLoading || isRagLoading}
              >
                Найти
              </Button>
              <Button
                onClick={handleAskAi}
                disabled={!query.trim() || isRagLoading}
              >
                Спросить AI
              </Button>
            </div>
            <div className="rounded border px-3 py-2 text-xs text-muted-foreground">
              Все запросы уходят в публичные эндпоинты `/public/search/suggest` и `/public/rag/answer` с текущими
              настройками. Так можно воспроизвести интеграцию клиента 1:1.
            </div>

            <div className="flex items-center justify-between text-xs text-muted-foreground">
              <span>Подсказки ({suggestResponse?.sections.length ?? 0})</span>
              {suggestResponse?.timings?.total_ms !== undefined && (
                <span>Ответ за {formatMs(suggestResponse.timings.total_ms)}</span>
              )}
            </div>
            {isSuggestLoading && <div className="rounded border px-3 py-6 text-center text-sm">Ищем подсказки…</div>}
            {suggestError && <div className="rounded border border-destructive px-3 py-2 text-sm text-destructive">{suggestError}</div>}
            {!isSuggestLoading && !suggestError && suggestResponse?.sections.length === 0 && debouncedQuery && (
              <div className="rounded border px-3 py-6 text-center text-sm text-muted-foreground">
                Подсказок не найдено.
              </div>
            )}
            <div className="grid gap-2">
              {suggestResponse?.sections.map(renderSection)}
            </div>

            {settings.rag.includeDebug && suggestResponse && (
              <div className="mt-2 space-y-2">
                <div className="text-xs font-semibold text-foreground">Сырый ответ</div>
                <pre className="max-h-64 overflow-auto rounded border bg-muted/60 p-2 text-xs text-foreground">
                  {stringifyJson(suggestResponse)}
                </pre>
              </div>
            )}
          </section>

          <section className="flex flex-col gap-3">
            <div className="flex items-center justify-between text-xs text-muted-foreground">
              <span>Ask AI</span>
              {ragResponse?.timings && (
                <div className="flex flex-wrap items-center gap-2">
                  <Badge variant="outline">Σ {formatMs(ragResponse.timings.total_ms)}</Badge>
                  <Badge variant="outline">Retrieval {formatMs(ragResponse.timings.retrieval_ms)}</Badge>
                  <Badge variant="outline">LLM {formatMs(ragResponse.timings.llm_ms)}</Badge>
                </div>
              )}
            </div>
<<<<<<< HEAD
            {!settings.rag.askAiEnabled && (
              <div className="rounded border border-dashed px-3 py-6 text-center text-sm text-muted-foreground">
                Ask AI отключён в настройках. Включите его, чтобы получить ответ от LLM.
              </div>
            )}
            {settings.rag.askAiEnabled && isRagLoading && (
              <div className="rounded border px-3 py-6 text-center text-sm">Готовим ответ…</div>
            )}
            {settings.rag.askAiEnabled && ragError && (
              <div className="rounded border border-destructive px-3 py-2 text-sm text-destructive">{ragError}</div>
            )}
            {settings.rag.askAiEnabled && !isRagLoading && !ragError && ragResponse && (
=======
            {isRagLoading && <div className="rounded border px-3 py-6 text-center text-sm">Готовим ответ…</div>}
            {ragError && <div className="rounded border border-destructive px-3 py-2 text-sm text-destructive">{ragError}</div>}
            {!isRagLoading && !ragError && !ragResponse && (
              <div className="rounded border px-3 py-6 text-center text-sm text-muted-foreground">
                Отправьте запрос через кнопку «Спросить AI», чтобы увидеть ответ.
              </div>
            )}
            {!isRagLoading && !ragError && ragResponse && (
>>>>>>> 8268f7f8
              <>
                <div className="rounded border px-3 py-3 text-sm leading-relaxed text-foreground">
                  {streamedAnswer || ragResponse.answer || "Ответ отсутствует."}
                </div>
                <div className="space-y-2">
                  <div className="text-xs font-semibold text-foreground">Цитаты</div>
                  <div className="grid gap-2">
                    {ragResponse.citations.map(renderRagChunk)}
                  </div>
                </div>
                {settings.rag.includeDebug && ragResponse.chunks && ragResponse.chunks.length > 0 && (
                  <div className="space-y-2">
                    <div className="text-xs font-semibold text-foreground">Чанки в контексте</div>
                    <div className="grid gap-2">
                      {ragResponse.chunks.map(renderRagChunk)}
                    </div>
                  </div>
                )}
                {settings.rag.includeDebug && (
                  <div className="space-y-2">
                    <div className="text-xs font-semibold text-foreground">Сырой ответ</div>
                    <pre className="max-h-64 overflow-auto rounded border bg-muted/60 p-2 text-xs text-foreground">
                      {stringifyJson(ragResponse)}
                    </pre>
                  </div>
                )}
              </>
            )}
          </section>
        </div>
      </main>
    </div>
  );
}<|MERGE_RESOLUTION|>--- conflicted
+++ resolved
@@ -513,27 +513,6 @@
     };
 
     void runSuggest();
-
-<<<<<<< HEAD
-    if (!settings.rag.askAiEnabled) {
-      setRagResponse(null);
-      setIsRagLoading(false);
-      setRagError(null);
-      setStreamedAnswer("");
-      return () => {
-        cancelled = true;
-      };
-    }
-
-    if (ragConfigurationError) {
-      setRagResponse(null);
-      setIsRagLoading(false);
-      setRagError(ragConfigurationError);
-      setStreamedAnswer("");
-      return () => {
-        cancelled = true;
-      };
-=======
     return () => {
       cancelled = true;
     };
@@ -542,7 +521,6 @@
   useEffect(() => {
     if (!ragRequest) {
       return;
->>>>>>> 8268f7f8
     }
 
     let cancelled = false;
@@ -595,15 +573,6 @@
     return () => {
       cancelled = true;
     };
-<<<<<<< HEAD
-  }, [
-    debouncedQuery,
-    ragConfigurationError,
-    searchKey,
-    settings.knowledgeBaseId,
-    settings.rag.askAiEnabled,
-  ]);
-=======
   }, [ragRequest]);
 
   useEffect(() => {
@@ -613,7 +582,6 @@
     setIsRagLoading(false);
     setStreamedAnswer("");
   }, [searchKey]);
->>>>>>> 8268f7f8
 
   const resetResults = () => {
     setQuery("");
@@ -1423,20 +1391,6 @@
                 </div>
               )}
             </div>
-<<<<<<< HEAD
-            {!settings.rag.askAiEnabled && (
-              <div className="rounded border border-dashed px-3 py-6 text-center text-sm text-muted-foreground">
-                Ask AI отключён в настройках. Включите его, чтобы получить ответ от LLM.
-              </div>
-            )}
-            {settings.rag.askAiEnabled && isRagLoading && (
-              <div className="rounded border px-3 py-6 text-center text-sm">Готовим ответ…</div>
-            )}
-            {settings.rag.askAiEnabled && ragError && (
-              <div className="rounded border border-destructive px-3 py-2 text-sm text-destructive">{ragError}</div>
-            )}
-            {settings.rag.askAiEnabled && !isRagLoading && !ragError && ragResponse && (
-=======
             {isRagLoading && <div className="rounded border px-3 py-6 text-center text-sm">Готовим ответ…</div>}
             {ragError && <div className="rounded border border-destructive px-3 py-2 text-sm text-destructive">{ragError}</div>}
             {!isRagLoading && !ragError && !ragResponse && (
@@ -1445,7 +1399,6 @@
               </div>
             )}
             {!isRagLoading && !ragError && ragResponse && (
->>>>>>> 8268f7f8
               <>
                 <div className="rounded border px-3 py-3 text-sm leading-relaxed text-foreground">
                   {streamedAnswer || ragResponse.answer || "Ответ отсутствует."}
