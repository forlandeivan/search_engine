--- conflicted
+++ resolved
@@ -974,11 +974,7 @@
                                     <FormControl>
                                       <Input
                                         {...field}
-<<<<<<< HEAD
-                                        value={field.value ?? ""}
-=======
                                         value={field.value ?? modelField.label ?? ""}
->>>>>>> 715bdfd4
                                         placeholder="Например, Lite"
                                       />
                                     </FormControl>
@@ -995,11 +991,7 @@
                                     <FormControl>
                                       <Input
                                         {...field}
-<<<<<<< HEAD
-                                        value={field.value ?? ""}
-=======
                                         value={field.value ?? modelField.value ?? ""}
->>>>>>> 715bdfd4
                                         placeholder="Например, GigaChat-Lite"
                                       />
                                     </FormControl>
