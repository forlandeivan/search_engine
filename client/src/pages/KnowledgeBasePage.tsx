import {
  useCallback,
  useEffect,
  useMemo,
  useRef,
  useState,
  type ReactNode,
  type KeyboardEvent as ReactKeyboardEvent,
} from "react";
import { Link, useLocation } from "wouter";
import { useMutation, useQuery, useQueryClient } from "@tanstack/react-query";
import {
  AlertDialog,
  AlertDialogAction,
  AlertDialogCancel,
  AlertDialogContent,
  AlertDialogDescription,
  AlertDialogFooter,
  AlertDialogHeader,
  AlertDialogTitle,
} from "@/components/ui/alert-dialog";
import { Alert, AlertDescription, AlertTitle } from "@/components/ui/alert";
import { Badge } from "@/components/ui/badge";
import {
  Breadcrumb,
  BreadcrumbItem,
  BreadcrumbLink,
  BreadcrumbList,
  BreadcrumbPage,
  BreadcrumbSeparator,
} from "@/components/ui/breadcrumb";
import { Button } from "@/components/ui/button";
import DocumentEditor from "@/components/knowledge-base/DocumentEditor";
import DocumentChunksPanel from "@/components/knowledge-base/DocumentChunksPanel";
import MarkdownRenderer from "@/components/ui/markdown";
import SearchQuickSwitcher from "@/components/search/SearchQuickSwitcher";
import KnowledgeBaseSearchSettingsForm, {
  type KnowledgeBaseSearchSettings,
  type VectorCollectionSummary,
} from "@/components/knowledge-base/KnowledgeBaseSearchSettingsForm";
import VectorizeKnowledgeDocumentDialog, {
  type KnowledgeDocumentVectorizationSelection,
} from "@/components/knowledge-base/VectorizeKnowledgeDocumentDialog";
import DocumentVectorizationProgress, {
  type DocumentVectorizationProgressStatus,
} from "@/components/knowledge-base/DocumentVectorizationProgress";
import { CreateKnowledgeBaseDialog } from "@/components/knowledge-base/CreateKnowledgeBaseDialog";
import {
  Card,
  CardContent,
  CardDescription,
  CardFooter,
  CardHeader,
  CardTitle,
} from "@/components/ui/card";
import { CreateKnowledgeDocumentDialog, type CreateKnowledgeDocumentFormValues } from "@/components/knowledge-base/CreateKnowledgeDocumentDialog";
import {
  DropdownMenu,
  DropdownMenuContent,
  DropdownMenuItem,
  DropdownMenuSeparator,
  DropdownMenuTrigger,
} from "@/components/ui/dropdown-menu";
import {
  Dialog,
  DialogContent,
  DialogDescription,
  DialogFooter,
  DialogHeader,
  DialogTitle,
} from "@/components/ui/dialog";
import { Input } from "@/components/ui/input";
import { Label } from "@/components/ui/label";
import {
  Select,
  SelectContent,
  SelectItem,
  SelectTrigger,
  SelectValue,
} from "@/components/ui/select";
import { ScrollArea } from "@/components/ui/scroll-area";
import { Popover, PopoverContent, PopoverTrigger } from "@/components/ui/popover";
import { Separator } from "@/components/ui/separator";
import { Tabs, TabsContent, TabsList, TabsTrigger } from "@/components/ui/tabs";
import { cn } from "@/lib/utils";
import { apiRequest } from "@/lib/queryClient";
import { useToast } from "@/hooks/use-toast";
import { useSuggestSearch } from "@/hooks/useSuggestSearch";
import { ToastAction } from "@/components/ui/toast";
import { escapeHtml, getSanitizedContent } from "@/lib/document-import";
import {
  KNOWLEDGE_BASE_EVENT,
  readKnowledgeBaseStorage,
  syncKnowledgeBaseStorageFromSummaries,
  type KnowledgeBase as LocalKnowledgeBase,
  type KnowledgeBaseSourceType,
} from "@/lib/knowledge-base";
import { CrawlInlineProgress, type CrawlInlineState } from "@/components/knowledge-base/CrawlInlineProgress";
import type {
  KnowledgeBaseSummary,
  KnowledgeBaseTreeNode,
  KnowledgeBaseNodeDetail,
  KnowledgeBaseChildNode,
  DeleteKnowledgeNodeResponse,
  CreateKnowledgeDocumentResponse,
  CreateCrawledKnowledgeDocumentResponse,
  DeleteKnowledgeBaseResponse,
  KnowledgeBaseDocumentDetail,
  KnowledgeDocumentChunkSet,
  KnowledgeDocumentVectorizationJobStatus,
  KnowledgeBaseCrawlJobStatus,
} from "@shared/knowledge-base";
import type { PublicEmbeddingProvider } from "@shared/schema";
import type { SessionResponse } from "@/types/session";
import {
  ChevronDown,
  ChevronRight,
  FileDown,
  FileText,
  FileType,
  Folder,
  GitBranch,
  Globe2,
  Loader2,
  MoreVertical,
  PencilLine,
  Search,
  Plus,
  RefreshCw,
  Settings,
  SquareStack,
  Sparkles,
  Trash2,
} from "lucide-react";

const ROOT_PARENT_VALUE = "__root__";
const TERMINAL_CRAWL_STATUSES: Array<KnowledgeBaseCrawlJobStatus["status"]> = [
  "failed",
  "canceled",
  "done",
];

type KnowledgeBasePageParams = {
  knowledgeBaseId?: string;
  nodeId?: string;
};

type KnowledgeBasePageProps = {
  params?: KnowledgeBasePageParams;
};

type FolderOption = {
  id: string;
  title: string;
  level: number;
  type: "folder" | "document";
};

type MoveNodeVariables = {
  baseId: string;
  nodeId: string;
  parentId: string | null;
};

type DeleteNodeVariables = {
  baseId: string;
  nodeId: string;
};

type CreateDocumentVariables = CreateKnowledgeDocumentFormValues & {
  baseId: string;
};

type DocumentVectorizationProgressState = {
  documentId: string;
  documentTitle: string;
  jobId: string | null;
  totalChunks: number;
  processedChunks: number;
  status: DocumentVectorizationProgressStatus;
  errorMessage: string | null;
  selection?: KnowledgeDocumentVectorizationSelection | null;
};

type VectorCollectionsResponse = {
  collections: VectorCollectionSummary[];
};

type QuickSearchTriggerProps = {
  query: string;
  placeholder: string;
  isOpen: boolean;
  onOpen: () => void;
  onOpenStateChange: (open: boolean) => void;
};

function KnowledgeBaseQuickSearchTrigger({
  query,
  placeholder,
  isOpen,
  onOpen,
  onOpenStateChange,
}: QuickSearchTriggerProps) {
  const [isApplePlatform, setIsApplePlatform] = useState(false);
  const previousIsOpenRef = useRef(isOpen);
  const skipNextFocusRef = useRef(false);

  useEffect(() => {
    onOpenStateChange(isOpen);
  }, [isOpen, onOpenStateChange]);

  useEffect(() => {
    if (previousIsOpenRef.current && !isOpen) {
      skipNextFocusRef.current = true;
    }
    previousIsOpenRef.current = isOpen;
  }, [isOpen]);

  useEffect(() => {
    if (typeof navigator === "undefined") {
      return;
    }

    const platform = navigator.userAgent || navigator.platform || "";
    setIsApplePlatform(/Mac|iP(ad|hone|od)/i.test(platform));
  }, []);

  const handleOpen = useCallback(() => {
    onOpen();
  }, [onOpen]);

  const handleFocus = useCallback(() => {
    if (skipNextFocusRef.current) {
      skipNextFocusRef.current = false;
      return;
    }

    handleOpen();
  }, [handleOpen]);

  const handleKeyDown = useCallback(
    (event: ReactKeyboardEvent<HTMLButtonElement>) => {
      if (event.defaultPrevented) {
        return;
      }

      if (event.key === "Enter" || event.key === " ") {
        event.preventDefault();
        handleOpen();
        return;
      }

      if (event.key.length === 1 && !event.metaKey && !event.ctrlKey && !event.altKey) {
        handleOpen();
      }
    },
    [handleOpen],
  );

  const displayText = query.trim() ? query : placeholder;
  const isPlaceholder = !query.trim();
  const hotkeyLabel = isApplePlatform ? "⌘K" : "Ctrl+K";

  return (
    <button
      type="button"
      className={cn(
        "group flex w-full items-center gap-3 rounded-md border border-input bg-card px-3 py-2 text-left text-sm shadow-sm transition",
        isOpen && "border-primary ring-2 ring-primary/30",
      )}
      onClick={handleOpen}
      onFocus={handleFocus}
      onKeyDown={handleKeyDown}
      aria-haspopup="dialog"
      aria-expanded={isOpen}
    >
      <Search className="h-4 w-4 text-muted-foreground" aria-hidden="true" />
      <span className={cn("flex-1 truncate", isPlaceholder ? "text-muted-foreground" : "text-foreground")}>
        {displayText}
      </span>
      <span className="flex items-center gap-1 text-[11px] text-muted-foreground">
        <kbd className="rounded border border-input bg-background px-1.5 py-0.5 text-[10px] leading-none">{hotkeyLabel}</kbd>
      </span>
    </button>
  );
}

const DEFAULT_SEARCH_SETTINGS: KnowledgeBaseSearchSettings = {
  topK: null,
  bm25Weight: null,
  vectorWeight: null,
  embeddingProviderId: null,
  collection: null,
};

const clampTopKValue = (value: number | null): number | null => {
  if (typeof value !== "number" || !Number.isFinite(value)) {
    return null;
  }

  const rounded = Math.round(value);
  return Math.max(1, Math.min(10, rounded));
};

const clampWeightValue = (value: number | null): number | null => {
  if (typeof value !== "number" || !Number.isFinite(value)) {
    return null;
  }

  const normalized = Math.max(0, Math.min(1, value));
  return Number(normalized.toFixed(2));
};

const parseStoredSearchSettings = (value: unknown): KnowledgeBaseSearchSettings => {
  if (!value || typeof value !== "object") {
    return DEFAULT_SEARCH_SETTINGS;
  }

  const record = value as Record<string, unknown>;

  const resolveNumber = (
    raw: unknown,
    clamp: (val: number | null) => number | null,
  ): number | null => {
    if (typeof raw === "number") {
      return clamp(raw);
    }

    if (typeof raw === "string") {
      const parsed = Number(raw);
      if (!Number.isNaN(parsed)) {
        return clamp(parsed);
      }
    }

    return null;
  };

  const resolveString = (raw: unknown): string | null => {
    if (typeof raw !== "string") {
      return null;
    }

    const trimmed = raw.trim();
    return trimmed.length > 0 ? trimmed : null;
  };

  return {
    topK: resolveNumber(record.topK, clampTopKValue),
    bm25Weight: resolveNumber(record.bm25Weight, clampWeightValue),
    vectorWeight: resolveNumber(record.vectorWeight, clampWeightValue),
    embeddingProviderId: resolveString(record.embeddingProviderId),
    collection: resolveString(record.collection),
  };
};

const formatDateTime = (value?: string | null) => {
  if (!value) {
    return "Недавно";
  }

  try {
    return new Intl.DateTimeFormat("ru-RU", {
      dateStyle: "medium",
      timeStyle: "short",
    }).format(new Date(value));
  } catch (error) {
    return "Недавно";
  }
};

const hasNode = (nodes: KnowledgeBaseTreeNode[], nodeId: string): boolean => {
  for (const node of nodes) {
    if (node.id === nodeId) {
      return true;
    }

    if (node.children && hasNode(node.children, nodeId)) {
      return true;
    }
  }

  return false;
};

const collectFolderOptions = (
  nodes: KnowledgeBaseTreeNode[],
  level = 0,
  accumulator: FolderOption[] = [],
): FolderOption[] => {
  for (const node of nodes) {
    accumulator.push({ id: node.id, title: node.title, level, type: node.type });
    if (node.children) {
      collectFolderOptions(node.children, level + 1, accumulator);
    }
  }

  return accumulator;
};

const buildDescendantMap = (
  nodes: KnowledgeBaseTreeNode[],
  accumulator = new Map<string, Set<string>>(),
): Map<string, Set<string>> => {
  const traverse = (node: KnowledgeBaseTreeNode): Set<string> => {
    const descendants = new Set<string>();

    if (node.children) {
      for (const child of node.children) {
        descendants.add(child.id);
        const childDesc = traverse(child);
        for (const value of childDesc) {
          descendants.add(value);
        }
      }
    }

    accumulator.set(node.id, descendants);
    return descendants;
  };

  for (const node of nodes) {
    traverse(node);
  }

  return accumulator;
};

const buildParentMap = (
  nodes: KnowledgeBaseTreeNode[],
  parentId: string | null = null,
  accumulator: Map<string, string | null> = new Map(),
): Map<string, string | null> => {
  for (const node of nodes) {
    accumulator.set(node.id, parentId);
    if (node.children) {
      buildParentMap(node.children, node.id, accumulator);
    }
  }

  return accumulator;
};

type DocumentContentBlock =
  | { type: "heading"; level: 1 | 2 | 3; text: string }
  | { type: "paragraph"; text: string }
  | { type: "list"; ordered: boolean; items: string[] };

const DOCUMENT_STATUS_LABELS: Record<string, string> = {
  draft: "Черновик",
  published: "Опубликован",
  archived: "Архивирован",
};

const DOCUMENT_SOURCE_LABELS: Record<string, string> = {
  manual: "Создан вручную",
  import: "Импортированный документ",
  crawl: "Импорт со страницы",
};

const normalizeBlockText = (value: string): string =>
  value.replace(/\u00a0/g, " ").replace(/\s+/g, " ").trim();

const extractDocumentBlocks = (html: string): DocumentContentBlock[] => {
  if (!html || !html.trim()) {
    return [];
  }

  if (typeof window === "undefined") {
    const text = normalizeBlockText(html.replace(/<[^>]+>/g, " "));
    return text ? [{ type: "paragraph", text }] : [];
  }

  const container = window.document.createElement("div");
  container.innerHTML = html;
  const blocks: DocumentContentBlock[] = [];

  const processElement = (element: Element) => {
    const tag = element.tagName.toLowerCase();

    if (/^h[1-6]$/.test(tag)) {
      const text = normalizeBlockText(element.textContent ?? "");
      if (text) {
        const level = Number.parseInt(tag.slice(1), 10);
        const bounded = Math.min(Math.max(level, 1), 3) as 1 | 2 | 3;
        blocks.push({ type: "heading", level: bounded, text });
      }
      return;
    }

    if (tag === "p" || tag === "pre" || tag === "blockquote") {
      const text = normalizeBlockText(element.textContent ?? "");
      if (text) {
        blocks.push({ type: "paragraph", text });
      }
      return;
    }

    if (tag === "ul" || tag === "ol") {
      const items = Array.from(element.querySelectorAll(":scope > li"))
        .map((item) => normalizeBlockText(item.textContent ?? ""))
        .filter(Boolean);
      if (items.length > 0) {
        blocks.push({ type: "list", ordered: tag === "ol", items });
      }
      return;
    }

    if (tag === "div" || tag === "section" || tag === "article") {
      const children = Array.from(element.children);
      if (children.length === 0) {
        const text = normalizeBlockText(element.textContent ?? "");
        if (text) {
          blocks.push({ type: "paragraph", text });
        }
      } else {
        children.forEach(processElement);
      }
      return;
    }

    const text = normalizeBlockText(element.textContent ?? "");
    if (text) {
      blocks.push({ type: "paragraph", text });
    }
  };

  Array.from(container.childNodes).forEach((node) => {
    if (node.nodeType === Node.ELEMENT_NODE) {
      processElement(node as Element);
    } else if (node.nodeType === Node.TEXT_NODE) {
      const text = normalizeBlockText(node.textContent ?? "");
      if (text) {
        blocks.push({ type: "paragraph", text });
      }
    }
  });

  return blocks;
};

const buildDocumentFileName = (title: string, extension: string): string => {
  const normalized = title.replace(/[<>:"/\\|?*]+/g, "").trim();
  const collapsed = normalized.replace(/\s+/g, "_").slice(0, 80);
  const safeBase = collapsed || "document";
  return `${safeBase}.${extension}`;
};

type TreeMenuProps = {
  baseId: string;
  nodes: KnowledgeBaseTreeNode[];
  activeNodeId: string | null;
  expandedNodes: Set<string>;
  onToggle: (nodeId: string) => void;
  level?: number;
};

function TreeMenu({
  baseId,
  nodes,
  activeNodeId,
  expandedNodes,
  onToggle,
  level = 0,
}: TreeMenuProps) {
  return (
    <ul className={cn("space-y-1 text-sm", level > 0 && "border-l border-border/40 pl-4")}>
      {nodes.map((node) => {
        const isActive = activeNodeId === node.id;
        const children = node.children ?? [];
        const hasChildren = children.length > 0;
        const isExpanded = hasChildren && expandedNodes.has(node.id);

        return (
          <li key={node.id} className="space-y-1">
            <div className="flex items-center gap-1">
              {hasChildren ? (
                <button
                  type="button"
                  className="flex h-6 w-6 flex-shrink-0 items-center justify-center rounded-md text-muted-foreground transition hover:bg-muted"
                  onClick={() => onToggle(node.id)}
                  aria-label={isExpanded ? "Свернуть вложенные элементы" : "Развернуть вложенные элементы"}
                  aria-expanded={isExpanded}
                >
                  {isExpanded ? (
                    <ChevronDown className="h-4 w-4" />
                  ) : (
                    <ChevronRight className="h-4 w-4" />
                  )}
                </button>
              ) : (
                <span className="h-6 w-6 flex-shrink-0" />
              )}
              <Link
                href={`/knowledge/${baseId}/node/${node.id}`}
                className={cn(
                  "flex flex-1 items-center gap-2 rounded-md px-2 py-1 transition",
                  isActive ? "bg-primary/10 text-primary" : "hover:bg-muted",
                )}
              >
                {node.type === "folder" ? (
                  <Folder className="h-4 w-4" />
                ) : (
                  <FileText className="h-4 w-4" />
                )}
                <span className="flex-1 truncate">{node.title}</span>
                {node.type === "document" && node.sourceType === "crawl" && (
                  <span className="flex items-center">
                    <Globe2 aria-hidden="true" className="h-3.5 w-3.5 text-emerald-500" />
                    <span className="sr-only">Документ создан краулингом</span>
                  </span>
                )}
              </Link>
            </div>
            {hasChildren && isExpanded && (
              <TreeMenu
                baseId={baseId}
                nodes={children}
                activeNodeId={activeNodeId}
                expandedNodes={expandedNodes}
                onToggle={onToggle}
                level={level + 1}
              />
            )}
          </li>
        );
      })}
    </ul>
  );
}

export default function KnowledgeBasePage({ params }: KnowledgeBasePageProps = {}) {
  const [, setLocation] = useLocation();
  const queryClient = useQueryClient();
  const { toast } = useToast();
  const knowledgeBaseId = params?.knowledgeBaseId ?? null;
  const selectedNodeId = params?.nodeId ?? null;
  const [deleteTarget, setDeleteTarget] = useState<{
    type: "folder" | "document";
    id: string;
    title: string;
  } | null>(null);
  const [baseDeleteTarget, setBaseDeleteTarget] = useState<KnowledgeBaseSummary | null>(null);
  const [baseDeleteConfirmation, setBaseDeleteConfirmation] = useState<string>("");
  const [movingNodeId, setMovingNodeId] = useState<string | null>(null);
  const [isCreateDocumentDialogOpen, setIsCreateDocumentDialogOpen] = useState(false);
  const [documentDialogParentId, setDocumentDialogParentId] = useState<string | null>(null);
  const [documentDialogParentTitle, setDocumentDialogParentTitle] = useState<string>("В корне базы");
  const [editingDocumentId, setEditingDocumentId] = useState<string | null>(null);
  const [documentDraftTitle, setDocumentDraftTitle] = useState<string>("");
  const [documentDraftContent, setDocumentDraftContent] = useState<string>("");
  const [documentActiveTab, setDocumentActiveTab] = useState<"content" | "chunks">("content");
  const [vectorizeDialogState, setVectorizeDialogState] = useState<{
    document: KnowledgeBaseDocumentDetail;
    base: KnowledgeBaseSummary | null;
    isOpen: boolean;
  } | null>(null);
  const [isQuickSwitcherOpen, setIsQuickSwitcherOpen] = useState(false);
  const [quickSearchQuery, setQuickSearchQuery] = useState("");
  const [documentVectorizationProgress, setDocumentVectorizationProgress] =
    useState<DocumentVectorizationProgressState | null>(null);
  const [shouldPollVectorizationJob, setShouldPollVectorizationJob] = useState(false);
  const [chunkDialogSignal, setChunkDialogSignal] = useState(0);
  const [, setLocalKnowledgeBases] = useState<LocalKnowledgeBase[]>(() => {
    if (typeof window === "undefined") {
      return [];
    }

    return readKnowledgeBaseStorage().knowledgeBases;
  });
  const handleDocumentTabChange = (value: string) => {
    if (value === "content" || value === "chunks") {
      setDocumentActiveTab(value);
    }
  };
  const [exportingFormat, setExportingFormat] = useState<"doc" | "pdf" | null>(null);
  const [isCreateBaseDialogOpen, setIsCreateBaseDialogOpen] = useState(false);
  const [createBaseMode, setCreateBaseMode] = useState<KnowledgeBaseSourceType>("blank");
  const isDeleteDialogOpen = Boolean(deleteTarget);
  const [hierarchyDialogState, setHierarchyDialogState] = useState<{
    nodeId: string;
    nodeTitle: string;
    nodeType: "folder" | "document";
    currentParentId: string | null;
    structure: KnowledgeBaseTreeNode[];
  } | null>(null);
  const [hierarchySelectedParentId, setHierarchySelectedParentId] =
    useState<string>(ROOT_PARENT_VALUE);
  const [expandedNodeIds, setExpandedNodeIds] = useState<Set<string>>(() => new Set());
  const [searchSettings, setSearchSettings] = useState<KnowledgeBaseSearchSettings>(
    DEFAULT_SEARCH_SETTINGS,
  );
  const [isSearchSettingsReady, setIsSearchSettingsReady] = useState(false);
  const [isSearchSettingsOpen, setIsSearchSettingsOpen] = useState(false);
  const handleOpenCreateBase = (mode: KnowledgeBaseSourceType = "blank") => {
    setCreateBaseMode(mode);
    setIsCreateBaseDialogOpen(true);
  };
  const handleBaseCreated = (base: LocalKnowledgeBase) => {
    setIsCreateBaseDialogOpen(false);
    setLocation(`/knowledge/${base.id}`);
    setCreateBaseMode("blank");
  };
  const handleQuickSwitcherOpenState = useCallback(
    (open: boolean) => {
      setIsQuickSwitcherOpen(open);
    },
    [setIsQuickSwitcherOpen],
  );
  const handleQuickSwitcherClose = useCallback(() => {
    setIsQuickSwitcherOpen(false);
  }, [setIsQuickSwitcherOpen]);
  const handleTopKInputChange = (value: string) => {
    setSearchSettings((prev) => {
      if (value === "") {
        return { ...prev, topK: null };
      }

      const parsed = Number(value);
      if (Number.isNaN(parsed)) {
        return prev;
      }

      return { ...prev, topK: clampTopKValue(parsed) };
    });
  };
  const handleBm25WeightChange = (value: string) => {
    setSearchSettings((prev) => {
      if (value === "") {
        return { ...prev, bm25Weight: null };
      }

      const parsed = Number(value);
      if (Number.isNaN(parsed)) {
        return prev;
      }

      return { ...prev, bm25Weight: clampWeightValue(parsed) };
    });
  };
  const handleVectorWeightChange = (value: string) => {
    setSearchSettings((prev) => {
      if (value === "") {
        return { ...prev, vectorWeight: null };
      }

      const parsed = Number(value);
      if (Number.isNaN(parsed)) {
        return prev;
      }

      return { ...prev, vectorWeight: clampWeightValue(parsed) };
    });
  };
  const handleEmbeddingProviderChange = (value: string) => {
    setSearchSettings((prev) => ({
      ...prev,
      embeddingProviderId: value && value !== "none" ? value : null,
    }));
  };
  const handleCollectionChange = (value: string) => {
    setSearchSettings((prev) => {
      const trimmed = value.trim();
      return { ...prev, collection: trimmed.length > 0 ? trimmed : null };
    });
  };

  const basesQuery = useQuery({
    queryKey: ["knowledge-bases"],
    queryFn: async () => {
      const res = await apiRequest("GET", "/api/knowledge/bases");
      return (await res.json()) as KnowledgeBaseSummary[];
    },
  });

  const { data: session } = useQuery<SessionResponse>({
    queryKey: ["/api/auth/session"],
    staleTime: 0,
  });

  useEffect(() => {
    if (!basesQuery.data) {
      return;
    }

    const updated = syncKnowledgeBaseStorageFromSummaries(basesQuery.data);
    setLocalKnowledgeBases(updated.knowledgeBases);
  }, [basesQuery.data]);

  useEffect(() => {
    if (typeof window === "undefined") {
      return;
    }

    const sync = () => {
      setLocalKnowledgeBases(readKnowledgeBaseStorage().knowledgeBases);
    };

    window.addEventListener(KNOWLEDGE_BASE_EVENT, sync);
    window.addEventListener("storage", sync);

    return () => {
      window.removeEventListener(KNOWLEDGE_BASE_EVENT, sync);
      window.removeEventListener("storage", sync);
    };
  }, []);

  const bases = basesQuery.data ?? [];
  const { data: embeddingServices } = useQuery<{ providers: PublicEmbeddingProvider[] }>({
    queryKey: ["/api/embedding/services"],
  });
  const activeEmbeddingProviders = useMemo(
    () => (embeddingServices?.providers ?? []).filter((provider) => provider.isActive),
    [embeddingServices?.providers],
  );
  const workspaceId = session?.workspace.active.id ?? null;
  const { data: vectorCollectionsResponse, isLoading: isVectorCollectionsLoading } =
    useQuery<VectorCollectionsResponse>({
      queryKey: ["/api/vector/collections"],
      staleTime: 5 * 60 * 1000,
      enabled: Boolean(workspaceId),
    });
  const vectorCollections = vectorCollectionsResponse?.collections ?? [];
  const selectedBase = useMemo(
    () => bases.find((base) => base.id === knowledgeBaseId) ?? null,
    [bases, knowledgeBaseId],
  );
  const storageKey = useMemo(() => {
    if (!workspaceId || !selectedBase?.id) {
      return null;
    }

    return `${workspaceId}/${selectedBase.id}`;
  }, [workspaceId, selectedBase?.id]);
  useEffect(() => {
    setIsSearchSettingsOpen(false);
  }, [selectedBase?.id, storageKey]);
  useEffect(() => {
    if (!isQuickSwitcherOpen) {
      return;
    }

    setIsSearchSettingsOpen(false);
  }, [isQuickSwitcherOpen]);
  const normalizedTopK = useMemo(() => clampTopKValue(searchSettings.topK), [searchSettings.topK]);
  const suggestLimit = normalizedTopK ?? 8;
  const {
    data: suggestData,
    error: suggestError,
    status: suggestStatus,
    search: runSuggestSearch,
    prefetch: prefetchSuggest,
    reset: resetSuggest,
  } = useSuggestSearch({
    knowledgeBaseId: selectedBase?.id ?? "",
    limit: suggestLimit,
  });
  const handleQuickSearchQueryChange = useCallback(
    (value: string) => {
      setQuickSearchQuery(value);
      runSuggestSearch(value);
    },
    [runSuggestSearch],
  );
  const handleQuickSearchPrefetch = useCallback(
    (value: string) => {
      prefetchSuggest(value);
    },
    [prefetchSuggest],
  );

  useEffect(() => {
    if (typeof window === "undefined") {
      return;
    }

    if (!storageKey) {
      setIsSearchSettingsReady(false);
      setSearchSettings(DEFAULT_SEARCH_SETTINGS);
      return;
    }

    setIsSearchSettingsReady(false);

    try {
      const raw = window.localStorage.getItem(storageKey);
      if (!raw) {
        setSearchSettings(DEFAULT_SEARCH_SETTINGS);
        return;
      }

      const parsed = JSON.parse(raw) as unknown;
      setSearchSettings(parseStoredSearchSettings(parsed));
    } catch (error) {
      console.error("Не удалось прочитать параметры поиска из localStorage", error);
      setSearchSettings(DEFAULT_SEARCH_SETTINGS);
    } finally {
      setIsSearchSettingsReady(true);
    }
  }, [storageKey]);

  useEffect(() => {
    if (!storageKey || typeof window === "undefined") {
      return;
    }

    const handleStorage = (event: StorageEvent) => {
      if (event.key !== storageKey) {
        return;
      }

      if (!event.newValue) {
        setSearchSettings(DEFAULT_SEARCH_SETTINGS);
        return;
      }

      try {
        const parsed = JSON.parse(event.newValue) as unknown;
        setSearchSettings(parseStoredSearchSettings(parsed));
      } catch (error) {
        console.error("Не удалось синхронизировать параметры поиска", error);
      }
    };

    window.addEventListener("storage", handleStorage);

    return () => {
      window.removeEventListener("storage", handleStorage);
    };
  }, [storageKey]);

  useEffect(() => {
    if (!storageKey || !isSearchSettingsReady || typeof window === "undefined") {
      return;
    }

    try {
      window.localStorage.setItem(storageKey, JSON.stringify(searchSettings));
    } catch (error) {
      console.error("Не удалось сохранить параметры поиска", error);
    }
  }, [searchSettings, storageKey, isSearchSettingsReady]);
  const [latestCrawlJob, setLatestCrawlJob] = useState<KnowledgeBaseCrawlJobStatus | null>(null);
  const crawlJobPreviousRef = useRef<KnowledgeBaseCrawlJobStatus | null>(null);
  const handleCrawlStateChange = useCallback((state: CrawlInlineState) => {
    if (state.running && state.job) {
      setLatestCrawlJob(state.job);
      return;
    }

    if (!state.running) {
      setLatestCrawlJob(state.lastRun ?? null);
    }
  }, []);
  const [isRetryingCrawl, setIsRetryingCrawl] = useState(false);

  useEffect(() => {
    const job = latestCrawlJob;
    if (!job || selectedBase?.id !== job.baseId) {
      crawlJobPreviousRef.current = job ?? null;
      return;
    }

    const previous = crawlJobPreviousRef.current;
    const isSameJob = previous?.jobId === job.jobId;
    if (!previous || !isSameJob || previous.status !== job.status) {
      if (job.status === "done") {
        toast({
          title: "Краулинг завершён",
          description: `Добавлено ${job.saved.toLocaleString("ru-RU")} документов`,
          action: (
            <ToastAction
              altText="Открыть библиотеку"
              onClick={() => setLocation(`/knowledge/${job.baseId}`)}
            >
              Открыть библиотеку
            </ToastAction>
          ),
        });
      } else if (job.status === "failed") {
        toast({
          variant: "destructive",
          title: "Краулинг завершился с ошибкой",
          description: job.lastError ?? "Попробуйте изменить настройки и перезапустить краулинг.",
        });
      } else if (job.status === "canceled") {
        toast({
          title: "Краулинг остановлен",
          description: "Задача была отменена.",
        });
      }
    }

    crawlJobPreviousRef.current = job;
  }, [latestCrawlJob, selectedBase?.id, setLocation, toast]);

  useEffect(() => {
    setExpandedNodeIds(new Set());
  }, [selectedBase?.id]);

  useEffect(() => {
    if (!selectedBase?.id) {
      setIsQuickSwitcherOpen(false);
      setQuickSearchQuery("");
      resetSuggest();
      return;
    }

    setIsQuickSwitcherOpen(false);
    setQuickSearchQuery("");
    resetSuggest();
  }, [selectedBase?.id, resetSuggest]);

  useEffect(() => {
    if (!bases.length) {
      return;
    }

    if (knowledgeBaseId) {
      const exists = bases.some((base) => base.id === knowledgeBaseId);
      if (!exists) {
        setLocation(`/knowledge/${bases[0]?.id}`);
      }
      return;
    }

    setLocation(`/knowledge/${bases[0]?.id}`);
  }, [bases, knowledgeBaseId, setLocation]);

  useEffect(() => {
    if (!selectedBase || !selectedNodeId) {
      return;
    }

    if (!hasNode(selectedBase.rootNodes, selectedNodeId)) {
      setLocation(`/knowledge/${selectedBase.id}`);
    }
  }, [selectedBase, selectedNodeId, setLocation]);

  useEffect(() => {
    if (!vectorizeDialogState) {
      return;
    }

    if (!selectedNodeId || vectorizeDialogState.document.id !== selectedNodeId) {
      setVectorizeDialogState(null);
    }
  }, [selectedNodeId, vectorizeDialogState]);

  useEffect(() => {
    if (!vectorizeDialogState) {
      return;
    }

    if (selectedBase?.id !== vectorizeDialogState.base?.id) {
      setVectorizeDialogState(null);
    }
  }, [selectedBase?.id, vectorizeDialogState]);

  useEffect(() => {
    if (!selectedBase || !selectedNodeId) {
      return;
    }

    const parentMap = buildParentMap(selectedBase.rootNodes);
    if (!parentMap.has(selectedNodeId)) {
      return;
    }

    setExpandedNodeIds((prev) => {
      const next = new Set(prev);
      let current = parentMap.get(selectedNodeId) ?? null;
      let changed = false;

      while (current) {
        if (!next.has(current)) {
          next.add(current);
          changed = true;
        }

        current = parentMap.get(current) ?? null;
      }

      if (!changed) {
        return prev;
      }

      return next;
    });
  }, [selectedBase, selectedNodeId]);

  const nodeKey = selectedNodeId ?? "root";

  const nodeDetailQuery = useQuery({
    queryKey: ["knowledge-node", selectedBase?.id, nodeKey],
    enabled: Boolean(selectedBase?.id),
    queryFn: async () => {
      const baseId = selectedBase?.id;
      if (!baseId) {
        throw new Error("База знаний не выбрана");
      }
      const res = await apiRequest("GET", `/api/knowledge/bases/${baseId}/nodes/${nodeKey}`);
      return (await res.json()) as KnowledgeBaseNodeDetail;
    },
  });

  const handleCrawlDocumentsSaved = useCallback(
    (delta: number, job: KnowledgeBaseCrawlJobStatus) => {
      if (delta <= 0) {
        return;
      }

      void basesQuery.refetch();
      if (selectedBase?.id === job.baseId) {
        void nodeDetailQuery.refetch();
      }
    },
    [basesQuery, nodeDetailQuery, selectedBase?.id],
  );

  const retryCrawl = useCallback(async () => {
    const job = latestCrawlJob;
    if (!job || job.baseId !== selectedBase?.id) {
      return;
    }

    setIsRetryingCrawl(true);
    try {
      const response = await apiRequest(
        "POST",
        `/api/jobs/${encodeURIComponent(job.jobId)}/retry`,
      );
      const payload = (await response.json()) as { job: KnowledgeBaseCrawlJobStatus };
      handleCrawlStateChange({ running: true, job: payload.job });
    } catch (error) {
      toast({
        variant: "destructive",
        title: "Не удалось перезапустить краулинг",
        description: error instanceof Error ? error.message : String(error),
      });
    } finally {
      setIsRetryingCrawl(false);
    }
  }, [handleCrawlStateChange, latestCrawlJob, selectedBase?.id, toast]);

  const crawlJobForSelectedBase =
    latestCrawlJob && selectedBase?.id === latestCrawlJob.baseId ? latestCrawlJob : null;
  const isCrawlJobTerminalForSelectedBase = crawlJobForSelectedBase
    ? TERMINAL_CRAWL_STATUSES.includes(crawlJobForSelectedBase.status)
    : false;

  const documentDetail =
    nodeDetailQuery.data?.type === "document" ? nodeDetailQuery.data : null;
  const vectorizationJobId = documentVectorizationProgress?.jobId ?? null;
  const vectorizationJobQuery = useQuery<{ job: KnowledgeDocumentVectorizationJobStatus }>({
    queryKey: ["knowledge-document-vectorize-job", vectorizationJobId ?? ""],
    enabled: Boolean(vectorizationJobId),
    refetchInterval: shouldPollVectorizationJob ? 1500 : false,
    queryFn: async () => {
      if (!vectorizationJobId) {
        throw new Error("Нет идентификатора задачи");
      }

      const response = await apiRequest(
        "GET",
        `/api/knowledge/documents/vectorize/jobs/${encodeURIComponent(vectorizationJobId)}`,
      );
      return (await response.json()) as { job: KnowledgeDocumentVectorizationJobStatus };
    },
  });

  useEffect(() => {
    if (!documentDetail) {
      setEditingDocumentId(null);
      setDocumentDraftTitle("");
      setDocumentDraftContent("");
      return;
    }

    if (editingDocumentId && editingDocumentId !== documentDetail.id) {
      setEditingDocumentId(null);
    }

    if (editingDocumentId !== documentDetail.id) {
      setDocumentDraftTitle(documentDetail.title);
      setDocumentDraftContent(getSanitizedContent(documentDetail.content ?? ""));
    }
  }, [documentDetail?.id, documentDetail?.title, documentDetail?.content, editingDocumentId]);

  useEffect(() => {
    setDocumentActiveTab("content");
  }, [documentDetail?.id]);

  useEffect(() => {
    if (!documentVectorizationProgress?.jobId) {
      setShouldPollVectorizationJob(false);
      return;
    }

    const job = vectorizationJobQuery.data?.job;
    if (!job) {
      return;
    }

    setDocumentVectorizationProgress((current) => {
      if (!current || current.jobId !== job.id) {
        return current;
      }

      return {
        ...current,
        totalChunks: job.totalChunks,
        processedChunks: job.processedChunks,
        status: job.status,
        errorMessage: job.error ?? null,
      };
    });

    if (job.status === "completed" || job.status === "failed") {
      setShouldPollVectorizationJob(false);
    }
  }, [documentVectorizationProgress?.jobId, vectorizationJobQuery.data]);

  useEffect(() => {
    if (!documentVectorizationProgress?.jobId && documentVectorizationProgress) {
      setShouldPollVectorizationJob(false);
    }
  }, [documentVectorizationProgress]);

  useEffect(() => {
    if (!documentVectorizationProgress?.jobId) {
      return;
    }

    if (!vectorizationJobQuery.isError) {
      return;
    }

    setShouldPollVectorizationJob(false);
    setDocumentVectorizationProgress((current) => {
      if (!current || current.jobId !== documentVectorizationProgress.jobId) {
        return current;
      }

      return {
        ...current,
        status: "failed",
        errorMessage: "Не удалось обновить прогресс векторизации",
      };
    });
  }, [
    documentVectorizationProgress?.jobId,
    setDocumentVectorizationProgress,
    setShouldPollVectorizationJob,
    vectorizationJobQuery.isError,
  ]);

  useEffect(() => {
    if (!documentVectorizationProgress?.jobId) {
      return;
    }

    const job = vectorizationJobQuery.data?.job;
    if (!job || job.id !== documentVectorizationProgress.jobId) {
      return;
    }

    if (job.status === "completed" && job.result) {
      setVectorizeDialogState(null);
      setDocumentVectorizationProgress((current) => {
        if (!current || current.jobId !== job.id) {
          return current;
        }

        if (current.status === "completed") {
          return current;
        }

        const processed = job.result?.pointsCount ?? job.processedChunks ?? 0;
        return {
          ...current,
          status: "completed",
          processedChunks: processed,
          totalChunks: Math.max(current.totalChunks, processed),
          errorMessage: null,
        };
      });
      setShouldPollVectorizationJob(false);

      const processed = job.result?.pointsCount ?? job.processedChunks ?? 0;
      const collectionName = job.result?.collectionName ?? "коллекцию";
      const completionMessage = job.result?.message?.trim().length
        ? job.result?.message
        : `Добавлено ${processed.toLocaleString("ru-RU")} записей в коллекцию ${collectionName}.`;
      toast({
        title: "Документ отправлен",
        description: completionMessage ?? undefined,
      });

      void nodeDetailQuery.refetch();
      return;
    }

    if (job.status === "failed" && job.error) {
      setShouldPollVectorizationJob(false);
      setDocumentVectorizationProgress((current) => {
        if (!current || current.jobId !== job.id) {
          return current;
        }

        if (current.status === "failed") {
          return current;
        }

        return {
          ...current,
          status: "failed",
          errorMessage: job.error ?? "Не удалось завершить векторизацию",
        };
      });

      toast({
        title: "Не удалось завершить векторизацию",
        description: job.error ?? "Не удалось завершить векторизацию",
        variant: "destructive",
      });
    }
  }, [
    documentVectorizationProgress?.jobId,
    nodeDetailQuery,
    setDocumentVectorizationProgress,
    setShouldPollVectorizationJob,
    toast,
    vectorizationJobQuery.data?.job,
  ]);

  const sanitizedDocumentContent = useMemo(
    () => (documentDetail ? getSanitizedContent(documentDetail.content ?? "") : ""),
    [documentDetail?.content],
  );

  const hierarchyDialogOptions = useMemo(() => {
    if (!hierarchyDialogState) {
      return { allOptions: [] as FolderOption[], availableOptions: [] as FolderOption[] };
    }

    const { structure, nodeId, nodeType } = hierarchyDialogState;
    const allOptions = collectFolderOptions(structure);
    const descendantMap = buildDescendantMap(structure);
    const excluded = new Set<string>([nodeId]);
    const descendants = descendantMap.get(nodeId);

    if (descendants) {
      for (const value of descendants) {
        excluded.add(value);
      }
    }

    const availableOptions = allOptions.filter((option) => {
      if (excluded.has(option.id)) {
        return false;
      }

      if (nodeType === "folder" && option.type !== "folder") {
        return false;
      }

      return true;
    });

    return { allOptions, availableOptions };
  }, [hierarchyDialogState]);

  const hierarchyCurrentParentLabel = useMemo(() => {
    if (!hierarchyDialogState) {
      return "В корне базы";
    }

    if (!hierarchyDialogState.currentParentId) {
      return "В корне базы";
    }

    const parent = hierarchyDialogOptions.allOptions.find(
      (option) => option.id === hierarchyDialogState.currentParentId,
    );

    return parent?.title ?? "В корне базы";
  }, [hierarchyDialogOptions.allOptions, hierarchyDialogState]);

  const exportingDoc = exportingFormat === "doc";
  const exportingPdf = exportingFormat === "pdf";

  const moveNodeMutation = useMutation<unknown, Error, MoveNodeVariables>({
    mutationFn: async ({ baseId, nodeId, parentId }) => {
      const res = await apiRequest("PATCH", `/api/knowledge/bases/${baseId}/nodes/${nodeId}` , {
        parentId,
      });
      await res.json();
    },
    onSuccess: (_, variables) => {
      toast({ title: "Структура обновлена" });
      queryClient.invalidateQueries({ queryKey: ["knowledge-bases"] });
      queryClient.invalidateQueries({
        predicate: (query) => {
          const [key, baseId] = query.queryKey as [unknown, unknown];
          return key === "knowledge-node" && baseId === variables.baseId;
        },
      });
    },
    onError: (error) => {
      toast({
        title: "Не удалось изменить структуру",
        description: error.message,
        variant: "destructive",
      });
    },
    onSettled: () => {
      setMovingNodeId(null);
    },
  });

  const deleteBaseMutation = useMutation<
    DeleteKnowledgeBaseResponse,
    Error,
    { baseId: string; confirmation: string }
  >({
    mutationFn: async ({ baseId, confirmation }) => {
      const res = await apiRequest("DELETE", `/api/knowledge/bases/${baseId}`, {
        confirmation,
      });
      return (await res.json()) as DeleteKnowledgeBaseResponse;
    },
    onSuccess: (_, variables) => {
      toast({
        title: "База знаний удалена",
        description: "База и связанные документы удалены без возможности восстановления.",
      });
      setBaseDeleteTarget(null);
      setBaseDeleteConfirmation("");
      queryClient.invalidateQueries({ queryKey: ["knowledge-bases"] });
      queryClient.removeQueries({
        predicate: (query) => {
          const [key, baseId] = query.queryKey as [unknown, unknown?, ...unknown[]];
          return key === "knowledge-node" && baseId === variables.baseId;
        },
      });
      if (knowledgeBaseId === variables.baseId) {
        setLocation("/knowledge");
      }
    },
    onError: (error) => {
      toast({
        title: "Не удалось удалить базу знаний",
        description: error.message,
        variant: "destructive",
      });
    },
  });

  const deleteNodeMutation = useMutation<DeleteKnowledgeNodeResponse, Error, DeleteNodeVariables>({
    mutationFn: async ({ baseId, nodeId }) => {
      const res = await apiRequest("DELETE", `/api/knowledge/bases/${baseId}/nodes/${nodeId}`);
      return (await res.json()) as DeleteKnowledgeNodeResponse;
    },
    onSuccess: (_, variables) => {
      const label = deleteTarget?.type === "document" ? "Документ" : "Подраздел";
      toast({ title: `${label ?? "Элемент"} удалён` });
      setDeleteTarget(null);
      queryClient.invalidateQueries({ queryKey: ["knowledge-bases"] });
      queryClient.invalidateQueries({
        predicate: (query) => {
          const [key, baseId] = query.queryKey as [unknown, unknown, unknown];
          return key === "knowledge-node" && baseId === variables.baseId;
        },
      });
      setLocation(`/knowledge/${variables.baseId}`);
    },
    onError: (error) => {
      setDeleteTarget(null);
      toast({
        title:
          deleteTarget?.type === "document"
            ? "Не удалось удалить документ"
            : "Не удалось удалить подраздел",
        description: error.message,
        variant: "destructive",
      });
    },
  });

  const createDocumentMutation = useMutation<
    CreateKnowledgeDocumentResponse,
    Error,
    CreateDocumentVariables
  >({
    mutationFn: async ({ baseId, ...payload }) => {
      const res = await apiRequest("POST", `/api/knowledge/bases/${baseId}/documents`, {
        title: payload.title,
        content: payload.content,
        parentId: payload.parentId,
        sourceType: payload.sourceType,
        importFileName: payload.importFileName,
      });
      return (await res.json()) as CreateKnowledgeDocumentResponse;
    },
    onSuccess: (document, variables) => {
      toast({ title: "Документ создан", description: "Документ успешно добавлен в базу знаний." });
      setIsCreateDocumentDialogOpen(false);
      queryClient.invalidateQueries({ queryKey: ["knowledge-bases"] });
      queryClient.invalidateQueries({
        predicate: (query) => {
          const [key, baseId] = query.queryKey as [unknown, unknown, ...unknown[]];
          return key === "knowledge-node" && baseId === variables.baseId;
        },
      });
      setLocation(`/knowledge/${variables.baseId}/node/${document.id}`);
    },
    onError: (error) => {
      toast({
        title: "Не удалось создать документ",
        description: error.message,
        variant: "destructive",
      });
    },
  });

  const crawlDocumentMutation = useMutation<
    CreateCrawledKnowledgeDocumentResponse,
    Error,
    { baseId: string; parentId: string | null; url: string }
  >({
    mutationFn: async ({ baseId, parentId, url }) => {
      const res = await apiRequest("POST", `/api/knowledge/bases/${baseId}/documents/crawl`, {
        url,
        parentId,
      });
      return (await res.json()) as CreateCrawledKnowledgeDocumentResponse;
    },
    onSuccess: (result, variables) => {
      const document = result.document;
      const title =
        result.status === "updated"
          ? "Документ обновлён"
          : result.status === "skipped"
            ? "Документ уже актуален"
            : "Документ создан";
      const description =
        result.status === "created"
          ? "Страница успешно импортирована в базу знаний."
          : result.status === "updated"
            ? "Содержимое страницы обновлено."
            : "Изменений не обнаружено, документ остался без изменений.";

      toast({ title, description });
      setIsCreateDocumentDialogOpen(false);
      queryClient.invalidateQueries({ queryKey: ["knowledge-bases"] });
      queryClient.invalidateQueries({
        predicate: (query) => {
          const [key, baseId] = query.queryKey as [unknown, unknown, ...unknown[]];
          return key === "knowledge-node" && baseId === variables.baseId;
        },
      });
      setLocation(`/knowledge/${variables.baseId}/node/${document.id}`);
    },
    onError: (error) => {
      toast({
        title: "Не удалось импортировать страницу",
        description: error.message,
        variant: "destructive",
      });
    },
  });

  const updateDocumentMutation = useMutation<
    KnowledgeBaseDocumentDetail,
    Error,
    { baseId: string; nodeId: string; title: string; content: string }
  >({
    mutationFn: async ({ baseId, nodeId, title, content }) => {
      const res = await apiRequest("PATCH", `/api/knowledge/bases/${baseId}/documents/${nodeId}`, {
        title,
        content,
      });
      return (await res.json()) as KnowledgeBaseDocumentDetail;
    },
    onSuccess: (document, variables) => {
      toast({ title: "Документ сохранён", description: "Изменения успешно сохранены." });
      setEditingDocumentId(null);
      setDocumentDraftTitle(document.title);
      setDocumentDraftContent(getSanitizedContent(document.content ?? ""));
      queryClient.setQueryData(
        ["knowledge-node", variables.baseId, variables.nodeId],
        document,
      );
      queryClient.invalidateQueries({ queryKey: ["knowledge-bases"] });
    },
    onError: (error) => {
      toast({
        title: "Не удалось сохранить документ",
        description: error.message,
        variant: "destructive",
      });
    },
  });

  const handleOpenCreateDocument = (parentId: string | null, parentTitle: string) => {
    if (!selectedBase) {
      toast({
        title: "База знаний не выбрана",
        description: "Выберите базу, чтобы добавить документ.",
        variant: "destructive",
      });
      return;
    }
    setDocumentDialogParentId(parentId);
    setDocumentDialogParentTitle(parentTitle);
    setIsCreateDocumentDialogOpen(true);
  };

  const closeHierarchyDialog = () => {
    setHierarchyDialogState(null);
    setHierarchySelectedParentId(ROOT_PARENT_VALUE);
  };

  const handleToggleNode = (nodeId: string) => {
    setExpandedNodeIds((prev) => {
      const next = new Set(prev);
      if (next.has(nodeId)) {
        next.delete(nodeId);
      } else {
        next.add(nodeId);
      }
      return next;
    });
  };

  const handleOpenHierarchyDialog = (
    detail: Extract<KnowledgeBaseNodeDetail, { type: "folder" | "document" }>,
  ) => {
    const parentMap = buildParentMap(detail.structure);
    const currentParentId = parentMap.get(detail.id) ?? null;

    setHierarchyDialogState({
      nodeId: detail.id,
      nodeTitle: detail.title,
      nodeType: detail.type,
      currentParentId,
      structure: detail.structure,
    });
    setHierarchySelectedParentId(currentParentId ?? ROOT_PARENT_VALUE);
  };

  const handleStartEditingDocument = (detail: KnowledgeBaseDocumentDetail) => {
    setDocumentDraftTitle(detail.title);
    setDocumentDraftContent(getSanitizedContent(detail.content ?? ""));
    setEditingDocumentId(detail.id);
  };

  const handleCancelEditingDocument = (detail: KnowledgeBaseDocumentDetail) => {
    setEditingDocumentId(null);
    setDocumentDraftTitle(detail.title);
    setDocumentDraftContent(getSanitizedContent(detail.content ?? ""));
  };

  const handleSaveDocument = async (detail: KnowledgeBaseDocumentDetail) => {
    if (!selectedBase) {
      toast({
        title: "База знаний не выбрана",
        description: "Выберите базу, чтобы сохранить документ.",
        variant: "destructive",
      });
      return;
    }

    const trimmedTitle = documentDraftTitle.trim();
    if (!trimmedTitle) {
      toast({
        title: "Укажите название документа",
        description: "Название документа не может быть пустым.",
        variant: "destructive",
      });
      return;
    }

    const sanitizedContent = getSanitizedContent(documentDraftContent);
    await updateDocumentMutation.mutateAsync({
      baseId: selectedBase.id,
      nodeId: detail.id,
      title: trimmedTitle,
      content: sanitizedContent,
    });
  };

  const handleDownloadDoc = async (detail: KnowledgeBaseDocumentDetail) => {
    try {
      setExportingFormat("doc");
      const sanitizedHtml = getSanitizedContent(detail.content ?? "");
      const title = detail.title?.trim() ? detail.title.trim() : "Документ";
      const template = `<!DOCTYPE html><html lang="ru"><head><meta charset="utf-8" /><title>${escapeHtml(title)}</title><style>body{font-family:Arial,Helvetica,sans-serif;line-height:1.6;color:#111827;margin:1.5rem;}h1,h2,h3{color:#0f172a;}ul,ol{margin-left:1.5rem;}blockquote{border-left:4px solid #e2e8f0;padding-left:1rem;color:#475569;}</style></head><body>${sanitizedHtml || "<p></p>"}</body></html>`;
      const blob = new Blob([template], {
        type: "application/msword;charset=utf-8",
      });
      const url = window.URL.createObjectURL(blob);
      const link = window.document.createElement("a");
      link.href = url;
      link.download = buildDocumentFileName(title, "doc");
      window.document.body.appendChild(link);
      link.click();
      window.document.body.removeChild(link);
      window.URL.revokeObjectURL(url);
      toast({ title: "Документ выгружен", description: "Файл .doc успешно скачан." });
    } catch (error) {
      toast({
        title: "Не удалось сохранить .doc",
        description:
          error instanceof Error
            ? error.message
            : "Попробуйте выполнить выгрузку чуть позже.",
        variant: "destructive",
      });
    } finally {
      setExportingFormat(null);
    }
  };

  const handleDownloadPdf = async (detail: KnowledgeBaseDocumentDetail) => {
    try {
      setExportingFormat("pdf");
      const sanitizedHtml = getSanitizedContent(detail.content ?? "");
      const blocks = extractDocumentBlocks(sanitizedHtml);
      const title = detail.title?.trim() ? detail.title.trim() : "Документ";
      const { jsPDF } = await import("jspdf");
      const { notoSansRegularBase64, notoSansBoldBase64 } = await import("../pdfFonts/notoSans");

      const doc = new jsPDF({ unit: "pt", format: "a4" });
      doc.addFileToVFS("NotoSans-Regular.ttf", notoSansRegularBase64);
      doc.addFont("NotoSans-Regular.ttf", "NotoSans", "normal");
      doc.addFileToVFS("NotoSans-Bold.ttf", notoSansBoldBase64);
      doc.addFont("NotoSans-Bold.ttf", "NotoSans", "bold");
      doc.setFont("NotoSans", "normal");
      doc.setFontSize(12);

      const margin = 48;
      const pageWidth = doc.internal.pageSize.getWidth();
      const pageHeight = doc.internal.pageSize.getHeight();
      let cursor = margin;

      const ensureSpace = (lineHeight: number) => {
        if (cursor + lineHeight > pageHeight - margin) {
          doc.addPage();
          doc.setFont("NotoSans", "normal");
          cursor = margin;
        }
      };

      const addParagraph = (
        text: string,
        options?: { fontSize?: number; bold?: boolean; spacingAfter?: number },
      ) => {
        const fontSize = options?.fontSize ?? 12;
        const bold = options?.bold ?? false;
        const spacingAfter = options?.spacingAfter ?? fontSize * 0.6;

        if (!text) {
          cursor += spacingAfter;
          return;
        }

        doc.setFont("NotoSans", bold ? "bold" : "normal");
        doc.setFontSize(fontSize);
        const lines = doc.splitTextToSize(text, pageWidth - margin * 2);
        const lineHeight = fontSize * 1.4;

        lines.forEach((line: string) => {
          ensureSpace(lineHeight);
          doc.text(line, margin, cursor);
          cursor += lineHeight;
        });

        cursor += spacingAfter;
      };

      const addList = (items: string[], ordered: boolean) => {
        if (!items.length) {
          return;
        }

        const fontSize = 12;
        const lineHeight = fontSize * 1.4;
        doc.setFont("NotoSans", "normal");
        doc.setFontSize(fontSize);

        items.forEach((item, index) => {
          const bullet = ordered ? `${index + 1}.` : "•";
          const lines = doc.splitTextToSize(item, pageWidth - margin * 2 - 18);

          lines.forEach((line: string, lineIndex: number) => {
            ensureSpace(lineHeight);
            const prefix = lineIndex === 0 ? `${bullet} ` : "   ";
            doc.text(`${prefix}${line}`, margin, cursor);
            cursor += lineHeight;
          });

          cursor += fontSize * 0.4;
        });

        cursor += fontSize * 0.6;
      };

      addParagraph(title, { fontSize: 20, bold: true, spacingAfter: 18 });

      if (detail.updatedAt) {
        const updatedAt = new Date(detail.updatedAt);
        if (!Number.isNaN(updatedAt.getTime())) {
          addParagraph(`Обновлено: ${updatedAt.toLocaleString("ru-RU")}`, {
            fontSize: 10,
            spacingAfter: 14,
          });
        }
      }

      if (blocks.length === 0) {
        addParagraph("Документ пока пуст.");
      } else {
        blocks.forEach((block) => {
          switch (block.type) {
            case "heading": {
              const size = block.level === 1 ? 18 : block.level === 2 ? 16 : 14;
              addParagraph(block.text, {
                fontSize: size,
                bold: true,
                spacingAfter: size * 0.4,
              });
              break;
            }
            case "paragraph": {
              addParagraph(block.text, { fontSize: 12 });
              break;
            }
            case "list": {
              addList(block.items, block.ordered);
              break;
            }
            default:
              break;
          }
        });
      }

      doc.save(buildDocumentFileName(title, "pdf"));
      toast({ title: "PDF выгружен", description: "Файл успешно сохранён." });
    } catch (error) {
      toast({
        title: "Не удалось сохранить PDF",
        description:
          error instanceof Error
            ? error.message
            : "Попробуйте выполнить выгрузку чуть позже.",
        variant: "destructive",
      });
    } finally {
      setExportingFormat(null);
    }
  };

  const renderBreadcrumbs = (detail: KnowledgeBaseNodeDetail) => {
    if (detail.type === "base") {
      return null;
    }

    const crumbs = detail.breadcrumbs;
    return (
      <Breadcrumb className="mb-4">
        <BreadcrumbList>
          {crumbs.map((crumb, index) => {
            const isLast = index === crumbs.length - 1;
            const href =
              crumb.type === "base"
                ? `/knowledge/${selectedBase?.id}`
                : `/knowledge/${selectedBase?.id}/node/${crumb.id}`;

            return (
              <BreadcrumbItem key={crumb.id}>
                {isLast ? (
                  <BreadcrumbPage>{crumb.title}</BreadcrumbPage>
                ) : (
                  <BreadcrumbLink asChild>
                    <Link href={href}>{crumb.title}</Link>
                  </BreadcrumbLink>
                )}
                {!isLast && <BreadcrumbSeparator />}
              </BreadcrumbItem>
            );
          })}
        </BreadcrumbList>
      </Breadcrumb>
    );
  };

  const handleChangeParent = (child: KnowledgeBaseChildNode, newValue: string) => {
    if (!selectedBase) {
      return;
    }

    const parentId = newValue === ROOT_PARENT_VALUE ? null : newValue;

    if (parentId === child.parentId) {
      return;
    }

    setMovingNodeId(child.id);
    moveNodeMutation.mutate({ baseId: selectedBase.id, nodeId: child.id, parentId });
  };

  const handleApplyHierarchySettings = () => {
    if (!hierarchyDialogState) {
      closeHierarchyDialog();
      return;
    }

    if (!selectedBase) {
      closeHierarchyDialog();
      return;
    }

    const targetParentId =
      hierarchySelectedParentId === ROOT_PARENT_VALUE ? null : hierarchySelectedParentId;

    if (targetParentId === hierarchyDialogState.currentParentId) {
      closeHierarchyDialog();
      return;
    }

    setMovingNodeId(hierarchyDialogState.nodeId);
    moveNodeMutation.mutate(
      {
        baseId: selectedBase.id,
        nodeId: hierarchyDialogState.nodeId,
        parentId: targetParentId,
      },
      {
        onSuccess: () => {
          closeHierarchyDialog();
        },
      },
    );
  };

  const renderFolderSettings = (detail: Extract<KnowledgeBaseNodeDetail, { type: "folder" }>) => {
    const folderOptions = collectFolderOptions(detail.structure);
    const descendantMap = buildDescendantMap(detail.structure);

    return (
      <Card>
        <CardHeader className="flex flex-col gap-3 sm:flex-row sm:items-start sm:justify-between">
          <div>
            <CardTitle className="text-xl">{detail.title}</CardTitle>
            <CardDescription>
              Управляйте подразделом и меняйте вложенность документов. Обновлено {" "}
              {formatDateTime(detail.updatedAt)}.
            </CardDescription>
          </div>
          <div className="flex flex-col gap-2 sm:flex-row sm:items-center sm:gap-2">
            <Button
              type="button"
              onClick={() => handleOpenCreateDocument(detail.id, detail.title)}
              className="w-full sm:w-auto"
            >
              <Plus className="mr-2 h-4 w-4" /> Новый документ
            </Button>
            <DropdownMenu>
              <DropdownMenuTrigger asChild>
                <Button variant="ghost" size="icon" aria-label="Действия с подразделом">
                  <MoreVertical className="h-4 w-4" />
                </Button>
              </DropdownMenuTrigger>
              <DropdownMenuContent align="end">
                <DropdownMenuItem onSelect={() => handleOpenHierarchyDialog(detail)}>
                  <GitBranch className="mr-2 h-4 w-4" /> Настройки иерархии
                </DropdownMenuItem>
                <DropdownMenuSeparator />
                <DropdownMenuItem
                  onSelect={() =>
                    setDeleteTarget({ type: "folder", id: detail.id, title: detail.title })
                  }
                >
                  Удалить подраздел
                </DropdownMenuItem>
              </DropdownMenuContent>
            </DropdownMenu>
          </div>
        </CardHeader>
        <CardContent>
          {renderBreadcrumbs(detail)}
          <Separator className="my-4" />
          <div className="space-y-4">
            <div>
              <h3 className="text-sm font-semibold">Вложенные элементы</h3>
              <p className="text-sm text-muted-foreground">
                Изменяйте уровни вложенности документов и подразделов через выпадающий список.
              </p>
            </div>
            {detail.children.length === 0 ? (
              <p className="text-sm text-muted-foreground">
                В этом подразделе пока нет документов. Используйте кнопку «Новый документ», чтобы добавить материалы.
              </p>
            ) : (
              <div className="space-y-3">
                {detail.children.map((child) => {
                  const excluded = new Set<string>([
                    child.id,
                    ...(descendantMap.get(child.id) ?? new Set<string>()),
                  ]);
                  const availableParents = folderOptions.filter((folder) => !excluded.has(folder.id));

                  return (
                    <div
                      key={child.id}
                      className="flex flex-col gap-3 rounded-md border p-3 sm:flex-row sm:items-center sm:justify-between"
                    >
                      <div>
                        <div className="flex items-center gap-2">
                          {child.type === "folder" ? (
                            <Folder className="h-4 w-4 text-muted-foreground" />
                          ) : (
                            <FileText className="h-4 w-4 text-muted-foreground" />
                          )}
                          <span className="font-medium">{child.title}</span>
                          {child.type === "folder" && (
                            <Badge variant="outline">{child.childCount} элементов</Badge>
                          )}
                        </div>
                        <p className="mt-1 text-xs text-muted-foreground">
                          Обновлено {formatDateTime(child.updatedAt)}
                        </p>
                      </div>
                      <Select
                        value={child.parentId ?? ROOT_PARENT_VALUE}
                        onValueChange={(value) => handleChangeParent(child, value)}
                        disabled={movingNodeId === child.id && moveNodeMutation.isPending}
                      >
                        <SelectTrigger className="w-full sm:w-64">
                          <SelectValue placeholder="Выберите родительский раздел" />
                        </SelectTrigger>
                        <SelectContent>
                          <SelectItem value={ROOT_PARENT_VALUE}>В корне базы</SelectItem>
                          {availableParents.map((option) => (
                            <SelectItem key={option.id} value={option.id}>
                              <span className="flex items-center gap-2">
                                {" ".repeat(option.level * 2)}
                                {option.type === "folder" ? (
                                  <Folder className="h-3.5 w-3.5 text-muted-foreground" />
                                ) : (
                                  <FileText className="h-3.5 w-3.5 text-muted-foreground" />
                                )}
                                {option.title}
                              </span>
                            </SelectItem>
                          ))}
                        </SelectContent>
                      </Select>
                    </div>
                  );
                })}
              </div>
            )}
          </div>
        </CardContent>
      </Card>
    );
  };

  const renderDocument = (detail: Extract<KnowledgeBaseNodeDetail, { type: "document" }>) => {
    const isCurrentEditing = editingDocumentId === detail.id;
    const sanitizedContent =
      detail.id === documentDetail?.id
        ? sanitizedDocumentContent
        : getSanitizedContent(detail.content ?? "");
    const markdownContent = detail.contentMarkdown ?? null;
    const statusLabel = DOCUMENT_STATUS_LABELS[detail.status] ?? detail.status;
    const sourceLabel = DOCUMENT_SOURCE_LABELS[detail.sourceType] ?? "Документ";
    const versionLabel = detail.versionNumber ? `v${detail.versionNumber}` : null;
    const isSaving = updateDocumentMutation.isPending;
    const chunkSet = detail.chunkSet ?? null;
    const hasChunks = Boolean(chunkSet && chunkSet.chunks.length > 0);
    const handleChunkSetCreated = (chunkSet: KnowledgeDocumentChunkSet) => {
      setDocumentActiveTab("chunks");
      queryClient.setQueryData<KnowledgeBaseNodeDetail>(
        ["knowledge-node", selectedBase?.id, nodeKey],
        (previous) => {
          if (!previous || previous.type !== "document") {
            return previous;
          }

          return { ...previous, chunkSet };
        },
      );
      void nodeDetailQuery.refetch();
      setVectorizeDialogState((current) => {
        if (!current || current.document.id !== detail.id) {
          return current;
        }

        return {
          ...current,
          document: { ...current.document, chunkSet },
        };
      });
    };
    const handleOpenChunksDialogFromMenu = () => {
      setDocumentActiveTab("chunks");
      setChunkDialogSignal((value) => value + 1);
    };
    const handleOpenVectorizeDialog = () => {
      if (!hasChunks) {
        handleOpenChunksDialogFromMenu();
        return;
      }

      setVectorizeDialogState({ document: detail, base: selectedBase, isOpen: true });
    };

    return (
      <Card>
        <CardHeader className="flex flex-col gap-4 lg:flex-row lg:items-start lg:justify-between">
          <div className="flex-1 space-y-2">
            {isCurrentEditing ? (
              <div className="space-y-2">
                <Label htmlFor="knowledge-document-edit-title">Название документа</Label>
                <Input
                  id="knowledge-document-edit-title"
                  value={documentDraftTitle}
                  onChange={(event) => setDocumentDraftTitle(event.target.value)}
                  placeholder="Введите название документа"
                  autoFocus
                />
                <p className="text-xs text-muted-foreground">
                  Последнее обновление: {formatDateTime(detail.updatedAt)}
                </p>
              </div>
            ) : (
              <>
                <CardTitle className="flex flex-wrap items-center gap-2">
                  <span>{detail.title}</span>
                  {detail.sourceType === "crawl" && (
                    <span className="flex items-center">
                      <Globe2 aria-hidden="true" className="h-4 w-4 text-emerald-500" />
                      <span className="sr-only">Документ создан краулингом</span>
                    </span>
                  )}
                </CardTitle>
                <CardDescription>Обновлено {formatDateTime(detail.updatedAt)}</CardDescription>
              </>
            )}
          </div>
          <div className="flex flex-col gap-2 sm:flex-row sm:items-center sm:justify-end">
            {isCurrentEditing ? (
              <>
                <Button
                  type="button"
                  variant="outline"
                  onClick={() => handleCancelEditingDocument(detail)}
                  disabled={isSaving}
                >
                  Отмена
                </Button>
                <Button
                  type="button"
                  onClick={() => handleSaveDocument(detail)}
                  disabled={isSaving || !documentDraftTitle.trim()}
                >
                  {isSaving ? "Сохраняем..." : "Сохранить"}
                </Button>
              </>
            ) : (
              <>
                <Button
                  type="button"
                  onClick={() => handleOpenCreateDocument(detail.id, detail.title)}
                  className="w-full sm:w-auto"
                >
                  <Plus className="mr-2 h-4 w-4" /> Новый документ
                </Button>
                <DropdownMenu>
                  <DropdownMenuTrigger asChild>
                    <Button variant="ghost" size="icon" aria-label="Действия с документом">
                      <MoreVertical className="h-4 w-4" />
                    </Button>
                  </DropdownMenuTrigger>
                  <DropdownMenuContent align="end">
                    <DropdownMenuItem onSelect={() => handleOpenHierarchyDialog(detail)}>
                      <GitBranch className="mr-2 h-4 w-4" /> Настройки иерархии
                    </DropdownMenuItem>
                    <DropdownMenuItem onSelect={() => handleStartEditingDocument(detail)}>
                      <PencilLine className="mr-2 h-4 w-4" /> Редактировать
                    </DropdownMenuItem>
                    {hasChunks ? (
                      <DropdownMenuItem onSelect={handleOpenVectorizeDialog}>
                        <Sparkles className="mr-2 h-4 w-4" /> Векторизовать документ
                      </DropdownMenuItem>
                    ) : (
                      <DropdownMenuItem onSelect={handleOpenChunksDialogFromMenu}>
                        <SquareStack className="mr-2 h-4 w-4" /> Создать чанки
                      </DropdownMenuItem>
                    )}
                    <DropdownMenuSeparator />
                    <DropdownMenuItem
                      disabled={exportingDoc || exportingPdf}
                      onSelect={() => {
                        void handleDownloadDoc(detail);
                      }}
                    >
                      <FileType className="mr-2 h-4 w-4" /> Скачать .doc
                    </DropdownMenuItem>
                    <DropdownMenuItem
                      disabled={exportingDoc || exportingPdf}
                      onSelect={() => {
                        void handleDownloadPdf(detail);
                      }}
                    >
                      <FileDown className="mr-2 h-4 w-4" /> Скачать PDF
                    </DropdownMenuItem>
                    <DropdownMenuSeparator />
                    <DropdownMenuItem
                      className="text-destructive focus:text-destructive"
                      onSelect={() => {
                        setDeleteTarget({ type: "document", id: detail.id, title: detail.title });
                      }}
                    >
                      <Trash2 className="mr-2 h-4 w-4" /> Удалить
                    </DropdownMenuItem>
                  </DropdownMenuContent>
                </DropdownMenu>
              </>
            )}
          </div>
        </CardHeader>
        <CardContent className="space-y-4">
          {renderBreadcrumbs(detail)}
          <div className="flex flex-wrap items-center gap-2 text-xs text-muted-foreground">
            <Badge variant="outline">{sourceLabel}</Badge>
            <Badge variant="outline">{statusLabel}</Badge>
            {versionLabel && <Badge variant="secondary">Версия {versionLabel}</Badge>}
            {detail.sourceType === "import" && detail.importFileName && (
              <span>
                Файл: <code className="text-xs text-foreground">{detail.importFileName}</code>
              </span>
            )}
            <span>
              ID документа: <code className="text-xs text-foreground">{detail.documentId}</code>
            </span>
            {detail.versionId && (
              <span>
                Версия ID: <code className="text-xs text-foreground">{detail.versionId}</code>
              </span>
            )}
          </div>
          <Tabs value={documentActiveTab} onValueChange={handleDocumentTabChange} className="w-full">
            <TabsList className="w-full justify-start">
              <TabsTrigger value="content">Содержимое</TabsTrigger>
              <TabsTrigger value="chunks">Чанки</TabsTrigger>
            </TabsList>
            <TabsContent value="content" className="mt-4">
              {isCurrentEditing ? (
                <div className="space-y-3">
                  <Label className="text-sm font-medium" htmlFor="knowledge-document-editor">
                    Содержимое
                  </Label>
                  <div id="knowledge-document-editor">
                    <DocumentEditor
                      value={documentDraftContent}
                      onChange={(value) => setDocumentDraftContent(getSanitizedContent(value))}
                    />
                  </div>
                </div>
              ) : markdownContent && markdownContent.trim().length > 0 ? (
                <MarkdownRenderer markdown={markdownContent} />
              ) : sanitizedContent ? (
                <div
                  className="prose prose-sm max-w-none dark:prose-invert"
                  dangerouslySetInnerHTML={{ __html: sanitizedContent }}
                />
              ) : (
                <p className="text-sm text-muted-foreground">Документ пока пуст.</p>
              )}
            </TabsContent>
            <TabsContent value="chunks" className="mt-4">
              <DocumentChunksPanel
                baseId={selectedBase!.id}
                nodeId={detail.id}
                documentId={detail.documentId}
                chunkSet={detail.chunkSet}
                onChunkSetCreated={handleChunkSetCreated}
                externalOpenDialogSignal={chunkDialogSignal}
                sourceType={detail.sourceType}
              />
            </TabsContent>
          </Tabs>
        </CardContent>
      </Card>
    );
  };

<<<<<<< HEAD
=======
  const renderSearchSettingsCard = () => {
    if (!selectedBase || !storageKey) {
      return null;
    }

    const hints: ReactNode[] = [];
    const embeddingProviderValue = searchSettings.embeddingProviderId ?? "none";
    const collectionValue = searchSettings.collection ?? "";
    const isCustomProvider =
      embeddingProviderValue !== "none" &&
      !activeEmbeddingProviders.some((provider) => provider.id === embeddingProviderValue);
    const isCustomCollection =
      collectionValue.length > 0 &&
      vectorCollections.length > 0 &&
      !vectorCollections.some((collection) => collection.name === collectionValue);
    const vectorWeightActive = (searchSettings.vectorWeight ?? 0) > 0;

    if (activeEmbeddingProviders.length === 0) {
      hints.push(
        <Alert key="hint-no-providers" variant="default">
          <AlertTitle>Нет активных провайдеров эмбеддингов</AlertTitle>
          <AlertDescription>
            Подключите сервис в разделе «Сервисы эмбеддингов», чтобы включить векторный поиск.
          </AlertDescription>
        </Alert>,
      );
    }

    if (!isVectorCollectionsLoading && vectorCollections.length === 0) {
      hints.push(
        <Alert key="hint-no-collections" variant="default">
          <AlertTitle>Коллекции Qdrant не найдены</AlertTitle>
          <AlertDescription>
            Создайте коллекцию в разделе «Векторные коллекции», чтобы сохранять векторные данные.
          </AlertDescription>
        </Alert>,
      );
    }

    if (isCustomProvider) {
      hints.push(
        <Alert key="hint-provider-missing" variant="default">
          <AlertTitle>Сохранённый провайдер недоступен</AlertTitle>
          <AlertDescription>
            Провайдер эмбеддингов отсутствует среди активных. Выберите актуальный сервис.
          </AlertDescription>
        </Alert>,
      );
    }

    if (collectionValue && isCustomCollection) {
      hints.push(
        <Alert key="hint-collection-missing" variant="default">
          <AlertTitle>Коллекция не найдена</AlertTitle>
          <AlertDescription>
            Проверьте название коллекции или создайте новую в Qdrant, затем обновите список.
          </AlertDescription>
        </Alert>,
      );
    }

    if (vectorWeightActive && !searchSettings.embeddingProviderId) {
      hints.push(
        <Alert key="hint-provider-required" variant="default">
          <AlertTitle>Укажите сервис эмбеддингов</AlertTitle>
          <AlertDescription>Для векторного поиска нужен активный провайдер эмбеддингов.</AlertDescription>
        </Alert>,
      );
    }

    if (vectorWeightActive && !searchSettings.collection) {
      hints.push(
        <Alert key="hint-collection-required" variant="default">
          <AlertTitle>Укажите коллекцию Qdrant</AlertTitle>
          <AlertDescription>Для векторного поиска требуется коллекция с векторами документов.</AlertDescription>
        </Alert>,
      );
    }

    const disabled = !isSearchSettingsReady;
    const collectionDatalistId = "kb-search-collection-suggestions";

    return (
      <Card>
        <CardHeader className="space-y-1.5 py-3">
          <div className="flex items-center gap-2">
            <CardTitle className="text-base">Параметры поиска</CardTitle>
            <TooltipProvider>
              <Tooltip>
                <TooltipTrigger asChild>
                  <Info className="h-4 w-4 text-muted-foreground" aria-hidden="true" />
                </TooltipTrigger>
                <TooltipContent className="max-w-xs text-xs leading-relaxed">
                  Окно быстрого поиска работает только внутри выбранной базы. Откройте его сочетанием Ctrl+K или ⌘K —
                  подсказки будут использовать сохранённые ниже локальные параметры.
                </TooltipContent>
              </Tooltip>
            </TooltipProvider>
          </div>
          <CardDescription>
            Быстрый поиск (Ctrl+K или ⌘K) работает в контексте базы «{selectedBase.name}», использует локальные параметры ниже
            и сохраняет их в браузере.
          </CardDescription>
        </CardHeader>
        <CardContent className="space-y-4">
          <div className="grid gap-4 sm:grid-cols-2">
            <div className="space-y-1.5">
              <Label htmlFor="kb-search-topk">Top-K</Label>
              <Input
                id="kb-search-topk"
                type="number"
                min={1}
                max={10}
                step={1}
                inputMode="numeric"
                value={searchSettings.topK ?? ""}
                onChange={(event) => handleTopKInputChange(event.target.value)}
                disabled={disabled}
              />
              <p className="text-xs text-muted-foreground">Количество результатов, отображаемых в подсказках.</p>
            </div>
            <div className="space-y-1.5">
              <Label htmlFor="kb-search-bm25-weight">Вес BM25</Label>
              <Input
                id="kb-search-bm25-weight"
                type="number"
                min={0}
                max={1}
                step={0.05}
                inputMode="decimal"
                value={searchSettings.bm25Weight ?? ""}
                onChange={(event) => handleBm25WeightChange(event.target.value)}
                disabled={disabled}
              />
              <p className="text-xs text-muted-foreground">Чем выше значение, тем сильнее вклад текстового поиска.</p>
            </div>
            <div className="space-y-1.5">
              <Label htmlFor="kb-search-vector-weight">Вес вектора</Label>
              <Input
                id="kb-search-vector-weight"
                type="number"
                min={0}
                max={1}
                step={0.05}
                inputMode="decimal"
                value={searchSettings.vectorWeight ?? ""}
                onChange={(event) => handleVectorWeightChange(event.target.value)}
                disabled={disabled}
              />
              <p className="text-xs text-muted-foreground">Определяет вклад векторного поиска в выдачу.</p>
            </div>
            <div className="space-y-1.5 sm:col-span-2">
              <Label htmlFor="kb-search-embedding-provider">Сервис эмбеддингов</Label>
              <Select
                value={embeddingProviderValue}
                onValueChange={handleEmbeddingProviderChange}
                disabled={disabled}
              >
                <SelectTrigger
                  id="kb-search-embedding-provider"
                  disabled={disabled}
                >
                  <SelectValue
                    placeholder={
                      activeEmbeddingProviders.length === 0
                        ? "Нет доступных провайдеров"
                        : "Выберите провайдера"
                    }
                  />
                </SelectTrigger>
                <SelectContent>
                  <SelectItem value="none">Не выбрано</SelectItem>
                  {activeEmbeddingProviders.map((provider) => (
                    <SelectItem key={provider.id} value={provider.id}>
                      {provider.name}
                    </SelectItem>
                  ))}
                  {isCustomProvider && embeddingProviderValue && (
                    <SelectItem value={embeddingProviderValue}>
                      {embeddingProviderValue} (не найден)
                    </SelectItem>
                  )}
                </SelectContent>
              </Select>
              <p className="text-xs text-muted-foreground">Используется для генерации векторных представлений документов.</p>
            </div>
            <div className="space-y-1.5 sm:col-span-2">
              <Label htmlFor="kb-search-collection">Коллекция Qdrant</Label>
              <Input
                id="kb-search-collection"
                value={collectionValue}
                onChange={(event) => handleCollectionChange(event.target.value)}
                placeholder={
                  isVectorCollectionsLoading ? "Загрузка списка коллекций..." : "Укажите название коллекции"
                }
                list={vectorCollections.length > 0 ? collectionDatalistId : undefined}
                disabled={disabled}
              />
              {vectorCollections.length > 0 && (
                <datalist id={collectionDatalistId}>
                  {vectorCollections.map((collection) => (
                    <option key={collection.name} value={collection.name} />
                  ))}
                </datalist>
              )}
              <p className="text-xs text-muted-foreground">Коллекция, в которой хранятся вектора документов.</p>
            </div>
          </div>
          {hints.length > 0 && <div className="space-y-2">{hints}</div>}
        </CardContent>
        <CardFooter className="py-3 text-xs text-muted-foreground">
          <p>
            Данные сохраняются в localStorage с ключом
            <span className="ml-1 font-mono text-[11px]">{storageKey}</span>.
          </p>
        </CardFooter>
      </Card>
    );
  };

>>>>>>> 30e8b9ff
  const renderOverview = (detail: Extract<KnowledgeBaseNodeDetail, { type: "base" }>) => (
    <Card>
      <CardHeader className="flex flex-col gap-3 sm:flex-row sm:items-start sm:justify-between">
        <div>
          <CardTitle>{detail.name}</CardTitle>
          <CardDescription>Последнее обновление: {formatDateTime(detail.updatedAt)}</CardDescription>
        </div>
        <div className="flex flex-col gap-2 sm:flex-row sm:items-center sm:gap-2">
          <Button
            type="button"
            onClick={() => handleOpenCreateDocument(null, detail.name)}
            className="w-full sm:w-auto"
          >
            <Plus className="mr-2 h-4 w-4" /> Новый документ
          </Button>
          {crawlJobForSelectedBase && (
            <Button
              type="button"
              variant="outline"
              className="w-full sm:w-auto"
              disabled={!isCrawlJobTerminalForSelectedBase || isRetryingCrawl}
              onClick={() => {
                if (!isCrawlJobTerminalForSelectedBase) {
                  return;
                }
                void retryCrawl();
              }}
            >
              {isRetryingCrawl ? (
                <Loader2 className="mr-2 h-4 w-4 animate-spin" />
              ) : (
                <RefreshCw className="mr-2 h-4 w-4" />
              )}
              {crawlJobForSelectedBase.status === "failed"
                ? "Повторить краулинг"
                : "Перезапустить краулинг"}
            </Button>
          )}
          <DropdownMenu>
            <DropdownMenuTrigger asChild>
              <Button variant="ghost" size="icon" aria-label="Действия с базой знаний">
                <MoreVertical className="h-4 w-4" />
              </Button>
            </DropdownMenuTrigger>
            <DropdownMenuContent align="end">
              <DropdownMenuItem
                className="text-destructive focus:text-destructive"
                onSelect={(event) => {
                  event.preventDefault();
                  setBaseDeleteTarget({
                    id: detail.id,
                    name: detail.name,
                    description: detail.description,
                    updatedAt: detail.updatedAt,
                    rootNodes: detail.rootNodes,
                  });
                  setBaseDeleteConfirmation("");
                }}
              >
                <Trash2 className="mr-2 h-4 w-4" /> Удалить базу знаний
              </DropdownMenuItem>
            </DropdownMenuContent>
          </DropdownMenu>
        </div>
      </CardHeader>
      <CardContent className="space-y-4">
        <p className="text-sm text-muted-foreground">{detail.description}</p>
        <Separator />
        <div>
          <h3 className="text-sm font-semibold mb-2">Структура базы</h3>
          {detail.rootNodes.length === 0 ? (
            <p className="text-sm text-muted-foreground">
              В базе ещё нет документов. Нажмите «Новый документ», чтобы создать первый материал.
            </p>
          ) : (
            <TreeMenu
              baseId={detail.id}
              nodes={detail.rootNodes}
              activeNodeId={selectedNodeId}
              expandedNodes={expandedNodeIds}
              onToggle={handleToggleNode}
            />
          )}
        </div>
      </CardContent>
    </Card>
  );

  const renderContent = () => {
    if (nodeDetailQuery.isLoading) {
      return (
        <div className="flex h-full items-center justify-center">
          <Loader2 className="h-6 w-6 animate-spin text-muted-foreground" />
        </div>
      );
    }

    if (nodeDetailQuery.error) {
      return (
        <Alert variant="destructive">
          <AlertTitle>Не удалось загрузить данные</AlertTitle>
          <AlertDescription>
            {(nodeDetailQuery.error as Error).message || "Попробуйте обновить страницу чуть позже."}
          </AlertDescription>
        </Alert>
      );
    }

    const detail = nodeDetailQuery.data;
    if (!detail) {
      return null;
    }

    let detailContent: ReactNode = null;
    if (detail.type === "folder") {
      detailContent = renderFolderSettings(detail);
    } else if (detail.type === "document") {
      detailContent = renderDocument(detail);
    } else {
      detailContent = renderOverview(detail);
    }

    const searchPlaceholder = selectedBase?.name
      ? `Быстрый поиск по базе «${selectedBase.name}»`
      : "Быстрый поиск по базе";

    const isSearchSettingsAvailable = Boolean(selectedBase && storageKey);

    return (
      <div className="space-y-6">
        <div className="flex items-start gap-2">
          <div className="flex-1">
            <SearchQuickSwitcher
              key={selectedBase?.id ?? "no-base"}
              query={quickSearchQuery}
              suggest={suggestData}
              status={suggestStatus}
              error={suggestError ?? null}
              onQueryChange={handleQuickSearchQueryChange}
              onPrefetch={handleQuickSearchPrefetch}
              onClose={handleQuickSwitcherClose}
              renderTrigger={({ open, isOpen }) => (
                <KnowledgeBaseQuickSearchTrigger
                  query={quickSearchQuery}
                  placeholder={searchPlaceholder}
                  isOpen={isOpen}
                  onOpen={() => {
                    if (!selectedBase?.id || isQuickSwitcherOpen) {
                      return;
                    }

                    open();
                  }}
                  onOpenStateChange={handleQuickSwitcherOpenState}
                />
              )}
            />
          </div>
          <Popover
            open={isSearchSettingsOpen}
            onOpenChange={(open) => {
              if (!isSearchSettingsAvailable) {
                setIsSearchSettingsOpen(false);
                return;
              }

              setIsSearchSettingsOpen(open);
            }}
          >
            <PopoverTrigger asChild>
              <Button
                type="button"
                variant="outline"
                size="icon"
                aria-label="Настройки поиска"
                disabled={!isSearchSettingsAvailable}
              >
                <Settings className="h-4 w-4" />
              </Button>
            </PopoverTrigger>
            <PopoverContent align="end" className="w-[420px] p-0">
              {isSearchSettingsAvailable && selectedBase && storageKey ? (
                <KnowledgeBaseSearchSettingsForm
                  baseName={selectedBase.name}
                  storageKey={storageKey}
                  searchSettings={searchSettings}
                  isSearchSettingsReady={isSearchSettingsReady}
                  activeEmbeddingProviders={activeEmbeddingProviders}
                  vectorCollections={vectorCollections}
                  isVectorCollectionsLoading={isVectorCollectionsLoading}
                  onTopKChange={handleTopKInputChange}
                  onBm25WeightChange={handleBm25WeightChange}
                  onVectorWeightChange={handleVectorWeightChange}
                  onEmbeddingProviderChange={handleEmbeddingProviderChange}
                  onCollectionChange={handleCollectionChange}
                />
              ) : (
                <div className="p-4 text-sm text-muted-foreground">
                  Выберите базу знаний, чтобы настроить параметры поиска.
                </div>
              )}
            </PopoverContent>
          </Popover>
        </div>
        <CrawlInlineProgress
          baseId={selectedBase?.id}
          onStateChange={handleCrawlStateChange}
          onDocumentsSaved={handleCrawlDocumentsSaved}
        />
        {detailContent}
      </div>
    );
  };

  const handleCreateDocumentSubmit = async (values: CreateKnowledgeDocumentFormValues) => {
    if (!selectedBase) {
      throw new Error("База знаний не выбрана");
    }

    if (values.sourceType === "crawl") {
      const url = values.crawlUrl?.trim();
      if (!url) {
        throw new Error("Укажите ссылку на страницу");
      }

      await crawlDocumentMutation.mutateAsync({
        baseId: selectedBase.id,
        parentId: values.parentId ?? null,
        url,
      });
      return;
    }

    await createDocumentMutation.mutateAsync({ ...values, baseId: selectedBase.id });
  };

  const normalizedHierarchySelectedParentId =
    hierarchySelectedParentId === ROOT_PARENT_VALUE ? null : hierarchySelectedParentId;
  const isHierarchySaving =
    Boolean(hierarchyDialogState) &&
    moveNodeMutation.isPending &&
    movingNodeId === hierarchyDialogState?.nodeId;
  const hasHierarchyChanges =
    Boolean(hierarchyDialogState) &&
    normalizedHierarchySelectedParentId !== hierarchyDialogState?.currentParentId;

  return (
    <div className="flex h-full min-h-[calc(100vh-4rem)] bg-background">
      <aside className="flex w-80 flex-col border-r">
        <div className="space-y-4 border-b p-4">
          <div>
            <p className="text-sm font-semibold">База знаний</p>
            <p className="text-xs text-muted-foreground">
              Выберите раздел или документ. Содержимое загружается при переходе.
            </p>
          </div>
          {basesQuery.isLoading ? (
            <div className="flex items-center gap-2 text-sm text-muted-foreground">
              <Loader2 className="h-4 w-4 animate-spin" /> Загрузка баз...
            </div>
          ) : bases.length === 0 ? (
            <div className="space-y-2">
              <p className="text-sm text-muted-foreground">
                Пока нет доступных баз знаний.
              </p>
              <p className="text-xs text-muted-foreground">
                Создайте первую базу через основную панель, чтобы начать работу с документами.
              </p>
            </div>
          ) : (
            <div className="space-y-2">
              <Select
                value={selectedBase?.id ?? ""}
                onValueChange={(value) => setLocation(`/knowledge/${value}`)}
              >
                <SelectTrigger>
                  <SelectValue placeholder="Выберите базу" />
                </SelectTrigger>
                <SelectContent>
                  {bases.map((base) => (
                    <SelectItem key={base.id} value={base.id}>
                      {base.name}
                    </SelectItem>
                  ))}
                </SelectContent>
              </Select>
              <Button
                type="button"
                variant="secondary"
                size="sm"
                className="w-full"
                onClick={() => handleOpenCreateBase("blank")}
              >
                <Plus className="mr-2 h-4 w-4" /> Новая база знаний
              </Button>
            </div>
          )}
          {selectedBase && (
            <Button
              asChild
              variant={!selectedNodeId ? "default" : "outline"}
              size="sm"
              className="w-full"
            >
              <Link href={`/knowledge/${selectedBase.id}`}>Обзор базы</Link>
            </Button>
          )}
        </div>
        <ScrollArea className="flex-1 p-4">
          {!selectedBase ? (
            bases.length === 0 ? (
              <p className="text-sm text-muted-foreground">
                Создайте базу знаний через кнопку на главной панели, чтобы увидеть структуру документов и загрузить материалы.
              </p>
            ) : (
              <p className="text-sm text-muted-foreground">
                Выберите базу знаний, чтобы увидеть структуру документов.
              </p>
            )
          ) : selectedBase.rootNodes.length === 0 ? (
            <p className="text-sm text-muted-foreground">
              В этой базе ещё нет документов.
            </p>
          ) : (
            <TreeMenu
              baseId={selectedBase.id}
              nodes={selectedBase.rootNodes}
              activeNodeId={selectedNodeId}
              expandedNodes={expandedNodeIds}
              onToggle={handleToggleNode}
            />
          )}
        </ScrollArea>
      </aside>
      <main className="flex-1 overflow-y-auto p-6">
        <div className="mx-auto flex max-w-4xl flex-col gap-6">
          {bases.length === 0 ? (
            <Card className="border border-dashed">
              <CardHeader className="space-y-2 text-center">
                <CardTitle>Нет ни одной базы знаний</CardTitle>
                <CardDescription>
                  Создайте базу, чтобы организовать документы, сформировать структуру и подключить векторный поиск.
                </CardDescription>
              </CardHeader>
              <CardFooter className="justify-center pb-6">
                <Button onClick={() => handleOpenCreateBase("blank")}>
                  <Plus className="mr-2 h-4 w-4" /> Создать базу знаний
                </Button>
              </CardFooter>
            </Card>
          ) : (
            renderContent()
          )}
        </div>
      </main>
      {vectorizeDialogState && (
        <VectorizeKnowledgeDocumentDialog
          open={vectorizeDialogState.isOpen}
          hideTrigger
          document={{
            id: vectorizeDialogState.document.documentId ?? vectorizeDialogState.document.id,
            title: vectorizeDialogState.document.title,
            content: vectorizeDialogState.document.content,
            updatedAt: vectorizeDialogState.document.updatedAt,
            chunkSet: vectorizeDialogState.document.chunkSet ?? undefined,
          }}
          base={
            vectorizeDialogState.base
              ? {
                  id: vectorizeDialogState.base.id,
                  name: vectorizeDialogState.base.name,
                  description: vectorizeDialogState.base.description,
                }
              : null
          }
          providers={activeEmbeddingProviders}
          onVectorizationStart={(info) => {
            setVectorizeDialogState((current) => {
              if (!current || current.document.id !== info.documentId) {
                return current;
              }

              return { ...current, isOpen: false };
            });
            setDocumentVectorizationProgress({
              documentId: info.documentId,
              documentTitle: info.documentTitle,
              jobId: null,
              totalChunks: info.totalChunks > 0 ? info.totalChunks : 0,
              processedChunks: 0,
              status: "pending",
              errorMessage: null,
              selection: info.selection ?? null,
            });
            setShouldPollVectorizationJob(false);
          }}
          onVectorizationJobCreated={(info) => {
            setDocumentVectorizationProgress((current) => {
              if (!current || current.documentId !== info.documentId) {
                return current;
              }

              return {
                ...current,
                jobId: info.jobId,
                totalChunks:
                  info.totalChunks > 0
                    ? info.totalChunks
                    : Math.max(current.totalChunks, current.processedChunks),
                status: current.status === "pending" ? "running" : current.status,
              };
            });
            setShouldPollVectorizationJob(true);
          }}
          onVectorizationError={(payload) => {
            setDocumentVectorizationProgress((current) => {
              if (!current || current.documentId !== payload.documentId) {
                return current;
              }

              return {
                ...current,
                status: "failed",
                errorMessage: payload.error.message,
              };
            });
            setShouldPollVectorizationJob(false);
            setVectorizeDialogState((current) => {
              if (!current || current.document.id !== payload.documentId) {
                return current;
              }

              return { ...current, isOpen: true };
            });
          }}
          onVectorizationComplete={(payload) => {
            setVectorizeDialogState(null);
            setDocumentVectorizationProgress((current) => {
              if (!current || current.documentId !== payload.documentId) {
                return current;
              }

              return {
                ...current,
                status: "completed",
                processedChunks: payload.vectorization.pointsCount,
                totalChunks: Math.max(
                  current.totalChunks,
                  payload.vectorization.pointsCount,
                ),
                errorMessage: null,
              };
            });
            setShouldPollVectorizationJob(false);
            void nodeDetailQuery.refetch();
          }}
          onOpenChange={(open) => {
            if (open) {
              setVectorizeDialogState((current) => {
                if (!current) {
                  return current;
                }

                return { ...current, isOpen: true };
              });
              return;
            }

            setVectorizeDialogState((current) => {
              if (!current) {
                return current;
              }

              const isVectorizingCurrent =
                documentVectorizationProgress &&
                documentVectorizationProgress.documentId === current.document.id &&
                (documentVectorizationProgress.status === "pending" ||
                  documentVectorizationProgress.status === "running");

              if (isVectorizingCurrent) {
                return { ...current, isOpen: false };
              }

              return null;
            });
          }}
        />
      )}
      <CreateKnowledgeBaseDialog
        open={isCreateBaseDialogOpen}
        onOpenChange={(open) => {
          setIsCreateBaseDialogOpen(open);
          if (!open) {
            setCreateBaseMode("blank");
          }
        }}
        initialMode={createBaseMode}
        onCreated={handleBaseCreated}
      />
      <CreateKnowledgeDocumentDialog
        open={isCreateDocumentDialogOpen}
        onOpenChange={(open) => {
          setIsCreateDocumentDialogOpen(open);
          if (!open) {
            setDocumentDialogParentId(null);
            setDocumentDialogParentTitle("В корне базы");
          }
        }}
        structure={selectedBase?.rootNodes ?? []}
        defaultParentId={documentDialogParentId}
        baseName={selectedBase?.name ?? "База знаний"}
        parentLabel={documentDialogParentTitle}
        isSubmitting={createDocumentMutation.isPending || crawlDocumentMutation.isPending}
        onSubmit={handleCreateDocumentSubmit}
      />
      <Dialog
        open={Boolean(hierarchyDialogState)}
        onOpenChange={(open) => {
          if (!open) {
            closeHierarchyDialog();
          }
        }}
      >
        <DialogContent>
          <DialogHeader>
            <DialogTitle>Настройки иерархии</DialogTitle>
            <DialogDescription>
              {hierarchyDialogState?.nodeType === "folder"
                ? "Выберите подраздел, в который нужно переместить текущий раздел, или сделайте его корневым."
                : "Назначьте родительскую страницу для документа или оставьте его в корне базы."}
            </DialogDescription>
          </DialogHeader>
          <div className="space-y-4">
            <div className="rounded-md border bg-muted/40 p-3 text-sm">
              <p className="font-medium">{hierarchyDialogState?.nodeTitle}</p>
              <p className="text-muted-foreground">Текущий уровень: {hierarchyCurrentParentLabel}</p>
            </div>
            <div className="space-y-2">
              <Label>Родительская страница</Label>
              <Select
                value={hierarchySelectedParentId}
                onValueChange={setHierarchySelectedParentId}
                disabled={isHierarchySaving}
              >
                <SelectTrigger>
                  <SelectValue placeholder="Выберите элемент" />
                </SelectTrigger>
                <SelectContent>
                  <SelectItem value={ROOT_PARENT_VALUE}>В корне базы</SelectItem>
                  {hierarchyDialogOptions.availableOptions.map((option) => (
                    <SelectItem key={option.id} value={option.id}>
                      <span className="flex items-center gap-2">
                        <span
                          className="inline-block"
                          style={{ width: option.level * 12 }}
                          aria-hidden="true"
                        />
                        {option.type === "folder" ? (
                          <Folder className="h-3.5 w-3.5 text-muted-foreground" />
                        ) : (
                          <FileText className="h-3.5 w-3.5 text-muted-foreground" />
                        )}
                        {option.title}
                      </span>
                    </SelectItem>
                  ))}
                </SelectContent>
              </Select>
              <p className="text-xs text-muted-foreground">
                {hierarchyDialogState?.nodeType === "folder"
                  ? "Подраздел можно вложить только в другой подраздел."
                  : "Документ может находиться в подразделе или внутри другого документа."}
              </p>
            </div>
          </div>
          <DialogFooter>
            <Button type="button" variant="outline" onClick={closeHierarchyDialog} disabled={isHierarchySaving}>
              Отмена
            </Button>
            <Button type="button" onClick={handleApplyHierarchySettings} disabled={!hasHierarchyChanges || isHierarchySaving}>
              {isHierarchySaving ? "Сохраняем..." : "Сохранить"}
            </Button>
          </DialogFooter>
        </DialogContent>
      </Dialog>
      <AlertDialog
        open={Boolean(baseDeleteTarget)}
        onOpenChange={(open) => {
          if (!open) {
            setBaseDeleteTarget(null);
            setBaseDeleteConfirmation("");
            deleteBaseMutation.reset();
          }
        }}
      >
        <AlertDialogContent>
          <AlertDialogHeader>
            <AlertDialogTitle>Удалить базу знаний?</AlertDialogTitle>
            <AlertDialogDescription>
              Это действие удалит базу «{baseDeleteTarget?.name}» и все её документы без возможности восстановления.
            </AlertDialogDescription>
          </AlertDialogHeader>
          <div className="space-y-3">
            <div className="rounded-md border bg-muted/40 p-3 text-sm">
              <p className="font-medium">{baseDeleteTarget?.name}</p>
              <p className="text-muted-foreground">
                Для подтверждения введите точное название базы знаний.
              </p>
            </div>
            <div className="space-y-2">
              <Label htmlFor="knowledge-base-delete-confirmation">Название базы знаний</Label>
              <Input
                id="knowledge-base-delete-confirmation"
                value={baseDeleteConfirmation}
                onChange={(event) => setBaseDeleteConfirmation(event.target.value)}
                placeholder="Введите название базы"
                autoComplete="off"
                autoFocus
              />
            </div>
          </div>
          <AlertDialogFooter>
            <AlertDialogCancel>Отмена</AlertDialogCancel>
            <AlertDialogAction
              onClick={(event) => {
                event.preventDefault();
                if (!baseDeleteTarget) {
                  return;
                }
                void deleteBaseMutation.mutate({
                  baseId: baseDeleteTarget.id,
                  confirmation: baseDeleteConfirmation.trim(),
                });
              }}
              disabled={
                deleteBaseMutation.isPending ||
                !baseDeleteTarget ||
                baseDeleteConfirmation.trim() !== baseDeleteTarget.name
              }
            >
              {deleteBaseMutation.isPending ? "Удаляем..." : "Удалить"}
            </AlertDialogAction>
          </AlertDialogFooter>
        </AlertDialogContent>
      </AlertDialog>
      <AlertDialog
        open={isDeleteDialogOpen}
        onOpenChange={(open) => {
          if (!open) {
            setDeleteTarget(null);
          }
        }}
      >
        <AlertDialogContent>
          <AlertDialogHeader>
            <AlertDialogTitle>
              {deleteTarget?.type === "document" ? "Удалить документ?" : "Удалить подраздел?"}
            </AlertDialogTitle>
            <AlertDialogDescription>
              {deleteTarget?.type === "document"
                ? `Документ «${deleteTarget?.title}» и связанные данные будут удалены. Это действие нельзя отменить.`
                : `Подраздел «${deleteTarget?.title ?? ""}» и все вложенные документы будут удалены. Это действие нельзя отменить.`}
            </AlertDialogDescription>
          </AlertDialogHeader>
          <AlertDialogFooter>
            <AlertDialogCancel disabled={deleteNodeMutation.isPending}>Отмена</AlertDialogCancel>
            <AlertDialogAction
              onClick={() => {
                if (!selectedBase || !deleteTarget) {
                  setDeleteTarget(null);
                  return;
                }
                deleteNodeMutation.mutate({ baseId: selectedBase.id, nodeId: deleteTarget.id });
              }}
              disabled={deleteNodeMutation.isPending}
            >
              {deleteNodeMutation.isPending ? "Удаляем..." : "Удалить"}
            </AlertDialogAction>
          </AlertDialogFooter>
        </AlertDialogContent>
      </AlertDialog>
      {documentVectorizationProgress && (
        <DocumentVectorizationProgress
          title={`Векторизация: ${documentVectorizationProgress.documentTitle}`}
          totalChunks={Math.max(
            documentVectorizationProgress.totalChunks,
            documentVectorizationProgress.processedChunks,
          )}
          processedChunks={documentVectorizationProgress.processedChunks}
          status={documentVectorizationProgress.status}
          errorMessage={documentVectorizationProgress.errorMessage}
          dismissible={
            documentVectorizationProgress.status === "completed" ||
            documentVectorizationProgress.status === "failed"
          }
          onDismiss={() => setDocumentVectorizationProgress(null)}
        />
      )}
    </div>
  );
}<|MERGE_RESOLUTION|>--- conflicted
+++ resolved
@@ -2301,229 +2301,6 @@
     );
   };
 
-<<<<<<< HEAD
-=======
-  const renderSearchSettingsCard = () => {
-    if (!selectedBase || !storageKey) {
-      return null;
-    }
-
-    const hints: ReactNode[] = [];
-    const embeddingProviderValue = searchSettings.embeddingProviderId ?? "none";
-    const collectionValue = searchSettings.collection ?? "";
-    const isCustomProvider =
-      embeddingProviderValue !== "none" &&
-      !activeEmbeddingProviders.some((provider) => provider.id === embeddingProviderValue);
-    const isCustomCollection =
-      collectionValue.length > 0 &&
-      vectorCollections.length > 0 &&
-      !vectorCollections.some((collection) => collection.name === collectionValue);
-    const vectorWeightActive = (searchSettings.vectorWeight ?? 0) > 0;
-
-    if (activeEmbeddingProviders.length === 0) {
-      hints.push(
-        <Alert key="hint-no-providers" variant="default">
-          <AlertTitle>Нет активных провайдеров эмбеддингов</AlertTitle>
-          <AlertDescription>
-            Подключите сервис в разделе «Сервисы эмбеддингов», чтобы включить векторный поиск.
-          </AlertDescription>
-        </Alert>,
-      );
-    }
-
-    if (!isVectorCollectionsLoading && vectorCollections.length === 0) {
-      hints.push(
-        <Alert key="hint-no-collections" variant="default">
-          <AlertTitle>Коллекции Qdrant не найдены</AlertTitle>
-          <AlertDescription>
-            Создайте коллекцию в разделе «Векторные коллекции», чтобы сохранять векторные данные.
-          </AlertDescription>
-        </Alert>,
-      );
-    }
-
-    if (isCustomProvider) {
-      hints.push(
-        <Alert key="hint-provider-missing" variant="default">
-          <AlertTitle>Сохранённый провайдер недоступен</AlertTitle>
-          <AlertDescription>
-            Провайдер эмбеддингов отсутствует среди активных. Выберите актуальный сервис.
-          </AlertDescription>
-        </Alert>,
-      );
-    }
-
-    if (collectionValue && isCustomCollection) {
-      hints.push(
-        <Alert key="hint-collection-missing" variant="default">
-          <AlertTitle>Коллекция не найдена</AlertTitle>
-          <AlertDescription>
-            Проверьте название коллекции или создайте новую в Qdrant, затем обновите список.
-          </AlertDescription>
-        </Alert>,
-      );
-    }
-
-    if (vectorWeightActive && !searchSettings.embeddingProviderId) {
-      hints.push(
-        <Alert key="hint-provider-required" variant="default">
-          <AlertTitle>Укажите сервис эмбеддингов</AlertTitle>
-          <AlertDescription>Для векторного поиска нужен активный провайдер эмбеддингов.</AlertDescription>
-        </Alert>,
-      );
-    }
-
-    if (vectorWeightActive && !searchSettings.collection) {
-      hints.push(
-        <Alert key="hint-collection-required" variant="default">
-          <AlertTitle>Укажите коллекцию Qdrant</AlertTitle>
-          <AlertDescription>Для векторного поиска требуется коллекция с векторами документов.</AlertDescription>
-        </Alert>,
-      );
-    }
-
-    const disabled = !isSearchSettingsReady;
-    const collectionDatalistId = "kb-search-collection-suggestions";
-
-    return (
-      <Card>
-        <CardHeader className="space-y-1.5 py-3">
-          <div className="flex items-center gap-2">
-            <CardTitle className="text-base">Параметры поиска</CardTitle>
-            <TooltipProvider>
-              <Tooltip>
-                <TooltipTrigger asChild>
-                  <Info className="h-4 w-4 text-muted-foreground" aria-hidden="true" />
-                </TooltipTrigger>
-                <TooltipContent className="max-w-xs text-xs leading-relaxed">
-                  Окно быстрого поиска работает только внутри выбранной базы. Откройте его сочетанием Ctrl+K или ⌘K —
-                  подсказки будут использовать сохранённые ниже локальные параметры.
-                </TooltipContent>
-              </Tooltip>
-            </TooltipProvider>
-          </div>
-          <CardDescription>
-            Быстрый поиск (Ctrl+K или ⌘K) работает в контексте базы «{selectedBase.name}», использует локальные параметры ниже
-            и сохраняет их в браузере.
-          </CardDescription>
-        </CardHeader>
-        <CardContent className="space-y-4">
-          <div className="grid gap-4 sm:grid-cols-2">
-            <div className="space-y-1.5">
-              <Label htmlFor="kb-search-topk">Top-K</Label>
-              <Input
-                id="kb-search-topk"
-                type="number"
-                min={1}
-                max={10}
-                step={1}
-                inputMode="numeric"
-                value={searchSettings.topK ?? ""}
-                onChange={(event) => handleTopKInputChange(event.target.value)}
-                disabled={disabled}
-              />
-              <p className="text-xs text-muted-foreground">Количество результатов, отображаемых в подсказках.</p>
-            </div>
-            <div className="space-y-1.5">
-              <Label htmlFor="kb-search-bm25-weight">Вес BM25</Label>
-              <Input
-                id="kb-search-bm25-weight"
-                type="number"
-                min={0}
-                max={1}
-                step={0.05}
-                inputMode="decimal"
-                value={searchSettings.bm25Weight ?? ""}
-                onChange={(event) => handleBm25WeightChange(event.target.value)}
-                disabled={disabled}
-              />
-              <p className="text-xs text-muted-foreground">Чем выше значение, тем сильнее вклад текстового поиска.</p>
-            </div>
-            <div className="space-y-1.5">
-              <Label htmlFor="kb-search-vector-weight">Вес вектора</Label>
-              <Input
-                id="kb-search-vector-weight"
-                type="number"
-                min={0}
-                max={1}
-                step={0.05}
-                inputMode="decimal"
-                value={searchSettings.vectorWeight ?? ""}
-                onChange={(event) => handleVectorWeightChange(event.target.value)}
-                disabled={disabled}
-              />
-              <p className="text-xs text-muted-foreground">Определяет вклад векторного поиска в выдачу.</p>
-            </div>
-            <div className="space-y-1.5 sm:col-span-2">
-              <Label htmlFor="kb-search-embedding-provider">Сервис эмбеддингов</Label>
-              <Select
-                value={embeddingProviderValue}
-                onValueChange={handleEmbeddingProviderChange}
-                disabled={disabled}
-              >
-                <SelectTrigger
-                  id="kb-search-embedding-provider"
-                  disabled={disabled}
-                >
-                  <SelectValue
-                    placeholder={
-                      activeEmbeddingProviders.length === 0
-                        ? "Нет доступных провайдеров"
-                        : "Выберите провайдера"
-                    }
-                  />
-                </SelectTrigger>
-                <SelectContent>
-                  <SelectItem value="none">Не выбрано</SelectItem>
-                  {activeEmbeddingProviders.map((provider) => (
-                    <SelectItem key={provider.id} value={provider.id}>
-                      {provider.name}
-                    </SelectItem>
-                  ))}
-                  {isCustomProvider && embeddingProviderValue && (
-                    <SelectItem value={embeddingProviderValue}>
-                      {embeddingProviderValue} (не найден)
-                    </SelectItem>
-                  )}
-                </SelectContent>
-              </Select>
-              <p className="text-xs text-muted-foreground">Используется для генерации векторных представлений документов.</p>
-            </div>
-            <div className="space-y-1.5 sm:col-span-2">
-              <Label htmlFor="kb-search-collection">Коллекция Qdrant</Label>
-              <Input
-                id="kb-search-collection"
-                value={collectionValue}
-                onChange={(event) => handleCollectionChange(event.target.value)}
-                placeholder={
-                  isVectorCollectionsLoading ? "Загрузка списка коллекций..." : "Укажите название коллекции"
-                }
-                list={vectorCollections.length > 0 ? collectionDatalistId : undefined}
-                disabled={disabled}
-              />
-              {vectorCollections.length > 0 && (
-                <datalist id={collectionDatalistId}>
-                  {vectorCollections.map((collection) => (
-                    <option key={collection.name} value={collection.name} />
-                  ))}
-                </datalist>
-              )}
-              <p className="text-xs text-muted-foreground">Коллекция, в которой хранятся вектора документов.</p>
-            </div>
-          </div>
-          {hints.length > 0 && <div className="space-y-2">{hints}</div>}
-        </CardContent>
-        <CardFooter className="py-3 text-xs text-muted-foreground">
-          <p>
-            Данные сохраняются в localStorage с ключом
-            <span className="ml-1 font-mono text-[11px]">{storageKey}</span>.
-          </p>
-        </CardFooter>
-      </Card>
-    );
-  };
-
->>>>>>> 30e8b9ff
   const renderOverview = (detail: Extract<KnowledgeBaseNodeDetail, { type: "base" }>) => (
     <Card>
       <CardHeader className="flex flex-col gap-3 sm:flex-row sm:items-start sm:justify-between">
