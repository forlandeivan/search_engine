--- conflicted
+++ resolved
@@ -317,7 +317,6 @@
       if (selectedCollectionName) {
         setSelectedCollectionName("");
       }
-<<<<<<< HEAD
       return;
     }
 
@@ -328,18 +327,6 @@
     if (!availableCollections.some((collection) => collection.name === selectedCollectionName)) {
       setSelectedCollectionName(availableCollections[0].name);
     }
-=======
-      return;
-    }
-
-    if (collectionMode !== "existing") {
-      return;
-    }
-
-    if (!availableCollections.some((collection) => collection.name === selectedCollectionName)) {
-      setSelectedCollectionName(availableCollections[0].name);
-    }
->>>>>>> ccba5a87
   }, [availableCollections, collectionMode, isOpen, selectedCollectionName]);
 
   const vectorizeMutation = useMutation<VectorizePageResponse, Error, VectorizeRequestPayload>({
@@ -531,8 +518,6 @@
                   правильная коллекция.
                 </p>
               </div>
-
-<<<<<<< HEAD
               <div className="space-y-2">
                 <div className="flex flex-wrap items-center justify-between gap-2">
                   <label className="text-sm font-medium">Коллекция Qdrant</label>
@@ -616,78 +601,6 @@
                     <p className="text-xs text-muted-foreground">
                       Коллекция будет создана автоматически перед отправкой чанков. Допустимы
                       латинские буквы, цифры, символы «_» и «-».
-=======
-            <div className="space-y-2">
-              <div className="flex flex-wrap items-center justify-between gap-2">
-                <label className="text-sm font-medium">Коллекция Qdrant</label>
-                <div className="flex items-center gap-2">
-                  <Button
-                    type="button"
-                    size="sm"
-                    variant={collectionMode === "existing" ? "secondary" : "outline"}
-                    onClick={() => setCollectionMode("existing")}
-                    disabled={availableCollections.length === 0 && !isCollectionsLoading}
-                  >
-                    Существующая
-                  </Button>
-                  <Button
-                    type="button"
-                    size="sm"
-                    variant={collectionMode === "new" ? "secondary" : "outline"}
-                    onClick={() => setCollectionMode("new")}
-                  >
-                    Создать новую
-                  </Button>
-                </div>
-              </div>
-              {collectionMode === "existing" ? (
-                <div className="space-y-2">
-                  {isCollectionsLoading ? (
-                    <p className="text-xs text-muted-foreground">Загружаем список коллекций…</p>
-                  ) : collections.length === 0 ? (
-                    <p className="rounded-md border border-dashed p-3 text-xs text-muted-foreground">
-                      Коллекции не найдены. Создайте новую, чтобы загрузить данные.
-                    </p>
-                  ) : availableCollections.length === 0 ? (
-                    <p className="rounded-md border border-dashed p-3 text-xs text-muted-foreground">
-                      {providerVectorSize
-                        ? `Нет коллекций с размером вектора ${providerVectorSize.toLocaleString("ru-RU")}. Создайте новую коллекцию.`
-                        : "Подходящие коллекции не найдены. Создайте новую, чтобы загрузить данные."}
-                    </p>
-                  ) : (
-                    <>
-                      <Select value={selectedCollectionName} onValueChange={setSelectedCollectionName}>
-                        <SelectTrigger>
-                          <SelectValue placeholder="Выберите коллекцию" />
-                        </SelectTrigger>
-                        <SelectContent>
-                          {availableCollections.map((collection) => {
-                            const normalizedSize = parseVectorSize(collection.vectorSize);
-                            const label = normalizedSize
-                              ? `${collection.name} · ${normalizedSize}d`
-                              : collection.name;
-                            return (
-                              <SelectItem key={collection.name} value={collection.name}>
-                                {label}
-                              </SelectItem>
-                            );
-                          })}
-                        </SelectContent>
-                      </Select>
-                      {providerVectorSize && (
-                        <p className="text-xs text-muted-foreground">
-                          Показаны только коллекции с размером вектора {providerVectorSize.toLocaleString("ru-RU")}.
-                          {filteredOutCollectionsCount > 0
-                            ? ` Скрыто ${filteredOutCollectionsCount.toLocaleString("ru-RU")} коллекций с другой размерностью.`
-                            : ""}
-                        </p>
-                      )}
-                    </>
-                  )}
-                  {collectionsErrorMessage && (
-                    <p className="text-xs text-destructive">
-                      Не удалось загрузить коллекции: {collectionsErrorMessage}
->>>>>>> ccba5a87
                     </p>
                   </div>
                 )}
@@ -716,30 +629,18 @@
               {firstChunk && (
                 <div className="space-y-2">
                   <p className="text-xs uppercase text-muted-foreground">Текст первого чанка</p>
-<<<<<<< HEAD
                   <div className="rounded-md border bg-background p-3">
                     <p className="whitespace-pre-wrap break-words text-sm leading-relaxed text-muted-foreground">
                       {firstChunk.content}
                     </p>
                   </div>
-=======
-                  <ScrollArea className="max-h-40 rounded-md border bg-background p-3">
-                    <p className="text-sm text-muted-foreground whitespace-pre-wrap break-words leading-relaxed">
-                      {firstChunk.content}
-                    </p>
-                  </ScrollArea>
->>>>>>> ccba5a87
                 </div>
               )}
               <div>
                 <p className="text-xs uppercase text-muted-foreground">Payload (пример первого чанка)</p>
                 {payloadPreview ? (
                   <ScrollArea className="mt-2 max-h-64 rounded-md border bg-background p-3">
-<<<<<<< HEAD
                     <pre className="whitespace-pre-wrap break-words text-xs font-mono leading-relaxed">
-=======
-                    <pre className="text-xs font-mono whitespace-pre-wrap break-words leading-relaxed">
->>>>>>> ccba5a87
                       {payloadPreviewJson}
                     </pre>
                   </ScrollArea>
