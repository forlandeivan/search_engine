import { sql, relations } from "drizzle-orm";
import {
  pgTable,
  text,
  varchar,
  timestamp,
  integer,
  boolean,
  jsonb,
  doublePrecision,
  customType,
  primaryKey,
  foreignKey,
  uniqueIndex,
  index,
} from "drizzle-orm/pg-core";
import { createInsertSchema } from "drizzle-zod";
import { z } from "zod";

// Custom type for PostgreSQL tsvector
const tsvector = customType<{ data: unknown; driverData: unknown }>({
  dataType() {
    return 'tsvector';
  },
});

const ltree = customType<{ data: string; driverData: string }>({
  dataType() {
    return "ltree";
  },
});

export interface ChunkMedia {
  src: string;
  alt?: string;
}

export interface ChunkMetadata {
  images: ChunkMedia[];
  links: string[];
  position: number;
  wordCount: number;
  charCount: number;
  estimatedReadingTimeSec: number;
  excerpt: string;
  anchorId?: string;
  headingLevel?: number;
  headingText?: string;
  sectionPath?: string[];
  orderIndex?: number;
  charRange?: [number, number];
  sourceUrl?: string;
  markdown?: string;
}

export interface ContentChunk {
  id: string;
  heading: string;
  level: number;
  content: string;
  deepLink: string;
  markdown?: string;
  metadata: ChunkMetadata;
}

export interface PageMetadata {
  description?: string;
  keywords?: string;
  author?: string;
  publishDate?: string;
  images?: string[];
  links?: string[];
  language?: string;
  lang?: string;
  canonicalUrl?: string;
  finalUrl?: string;
  fetchedAt?: string;
  markdown?: string;
  outLinks?: string[];
<<<<<<< HEAD
  plainText?: string;
  structureStats?: {
    headingCount: number;
    listCount: number;
    tableCount: number;
    codeBlockCount: number;
  };
=======
>>>>>>> a228af7c
  extractedAt: string;
  totalChunks: number;
  wordCount: number;
  estimatedReadingTimeSec: number;
}

// Users table for platform authentication
export const userRoles = ["admin", "user"] as const;
export type UserRole = (typeof userRoles)[number];

export const users = pgTable("users", {
  id: varchar("id").primaryKey().default(sql`gen_random_uuid()`),
  email: text("email").notNull().unique(),
  fullName: text("full_name").notNull(),
  firstName: text("first_name").notNull().default(""),
  lastName: text("last_name").notNull().default(""),
  phone: text("phone").notNull().default(""),
  passwordHash: text("password_hash"),
  role: text("role").$type<UserRole>().notNull().default("user"),
  lastActiveAt: timestamp("last_active_at").default(sql`CURRENT_TIMESTAMP`).notNull(),
  createdAt: timestamp("created_at").default(sql`CURRENT_TIMESTAMP`).notNull(),
  updatedAt: timestamp("updated_at").default(sql`CURRENT_TIMESTAMP`).notNull(),
  personalApiTokenHash: text("personal_api_token_hash"),
  personalApiTokenLastFour: text("personal_api_token_last_four"),
  personalApiTokenGeneratedAt: timestamp("personal_api_token_generated_at"),
  googleId: text("google_id").unique(),
  googleAvatar: text("google_avatar").notNull().default(""),
  googleEmailVerified: boolean("google_email_verified").notNull().default(false),
  yandexId: text("yandex_id").unique(),
  yandexAvatar: text("yandex_avatar").notNull().default(""),
  yandexEmailVerified: boolean("yandex_email_verified").notNull().default(false),
});

export const workspacePlans = ["free", "team"] as const;
export type WorkspacePlan = (typeof workspacePlans)[number];

export const workspaces = pgTable("workspaces", {
  id: varchar("id").primaryKey().default(sql`gen_random_uuid()`),
  name: text("name").notNull(),
  ownerId: varchar("owner_id")
    .notNull()
    .references(() => users.id, { onDelete: "cascade" }),
  plan: text("plan").$type<WorkspacePlan>().notNull().default("free"),
  settings: jsonb("settings")
    .$type<Record<string, unknown>>()
    .notNull()
    .default(sql`'{}'::jsonb`),
  createdAt: timestamp("created_at").default(sql`CURRENT_TIMESTAMP`).notNull(),
  updatedAt: timestamp("updated_at").default(sql`CURRENT_TIMESTAMP`).notNull(),
});

export const workspaceMemberRoles = ["owner", "manager", "user"] as const;
export type WorkspaceMemberRole = (typeof workspaceMemberRoles)[number];

export const workspaceMembers = pgTable(
  "workspace_members",
  {
    workspaceId: varchar("workspace_id")
      .notNull()
      .references(() => workspaces.id, { onDelete: "cascade" }),
    userId: varchar("user_id")
      .notNull()
      .references(() => users.id, { onDelete: "cascade" }),
    role: text("role").$type<WorkspaceMemberRole>().notNull().default("user"),
    createdAt: timestamp("created_at").default(sql`CURRENT_TIMESTAMP`).notNull(),
    updatedAt: timestamp("updated_at").default(sql`CURRENT_TIMESTAMP`).notNull(),
  },
  (table) => ({
    pk: primaryKey({ columns: [table.workspaceId, table.userId] }),
  }),
);

export const workspaceVectorCollections = pgTable("workspace_vector_collections", {
  collectionName: text("collection_name").primaryKey(),
  workspaceId: varchar("workspace_id")
    .notNull()
    .references(() => workspaces.id, { onDelete: "cascade" }),
  createdAt: timestamp("created_at").default(sql`CURRENT_TIMESTAMP`).notNull(),
  updatedAt: timestamp("updated_at").default(sql`CURRENT_TIMESTAMP`).notNull(),
});

export const personalApiTokens = pgTable("personal_api_tokens", {
  id: varchar("id").primaryKey().default(sql`gen_random_uuid()`),
  userId: varchar("user_id")
    .notNull()
    .references(() => users.id, { onDelete: "cascade" }),
  tokenHash: text("token_hash").notNull(),
  lastFour: text("last_four").notNull(),
  createdAt: timestamp("created_at").notNull().default(sql`CURRENT_TIMESTAMP`),
  revokedAt: timestamp("revoked_at"),
});

export const authProviders = pgTable("auth_providers", {
  id: varchar("id").primaryKey().default(sql`gen_random_uuid()`),
  provider: text("provider").$type<AuthProviderType>().notNull().unique(),
  isEnabled: boolean("is_enabled").notNull().default(false),
  clientId: text("client_id").notNull().default(""),
  clientSecret: text("client_secret").notNull().default(""),
  callbackUrl: text("callback_url").notNull().default("/api/auth/google/callback"),
  createdAt: timestamp("created_at").notNull().default(sql`CURRENT_TIMESTAMP`),
  updatedAt: timestamp("updated_at").notNull().default(sql`CURRENT_TIMESTAMP`),
});

export const knowledgeBaseNodeTypes = ["folder", "document"] as const;
export type KnowledgeBaseNodeType = (typeof knowledgeBaseNodeTypes)[number];

export const knowledgeNodeSourceTypes = ["manual", "import", "crawl"] as const;
export type KnowledgeNodeSourceType = (typeof knowledgeNodeSourceTypes)[number];

export const knowledgeBases = pgTable("knowledge_bases", {
  id: varchar("id").primaryKey().default(sql`gen_random_uuid()`),
  workspaceId: varchar("workspace_id")
    .notNull()
    .references(() => workspaces.id, { onDelete: "cascade" }),
  name: text("name").notNull().default("База знаний"),
  description: text("description").notNull().default(""),
  createdAt: timestamp("created_at").default(sql`CURRENT_TIMESTAMP`).notNull(),
  updatedAt: timestamp("updated_at").default(sql`CURRENT_TIMESTAMP`).notNull(),
});

export const knowledgeNodes = pgTable(
  "knowledge_nodes",
  {
    id: varchar("id").primaryKey().default(sql`gen_random_uuid()`),
    baseId: varchar("base_id")
      .notNull()
      .references(() => knowledgeBases.id, { onDelete: "cascade" }),
    workspaceId: varchar("workspace_id")
      .notNull()
      .references(() => workspaces.id, { onDelete: "cascade" }),
    parentId: varchar("parent_id"),
    title: text("title").notNull().default("Без названия"),
    type: text("type").$type<KnowledgeBaseNodeType>().notNull().default("document"),
    content: text("content"),
    slug: text("slug").notNull().default(""),
    path: ltree("path").notNull(),
    sourceType: text("source_type")
      .$type<KnowledgeNodeSourceType>()
      .notNull()
      .default("manual"),
    sourceConfig: jsonb("source_config")
      .$type<Record<string, unknown> | null>(),
    importFileName: text("import_file_name"),
    position: integer("position").notNull().default(0),
    createdAt: timestamp("created_at").default(sql`CURRENT_TIMESTAMP`).notNull(),
    updatedAt: timestamp("updated_at").default(sql`CURRENT_TIMESTAMP`).notNull(),
  },
  (table) => ({
    parentReference: foreignKey({
      columns: [table.parentId],
      foreignColumns: [table.id],
      name: "knowledge_nodes_parent_id_fkey",
    }).onDelete("cascade"),
    baseSlugUnique: uniqueIndex("knowledge_nodes_base_slug_idx").on(
      table.baseId,
      table.slug,
    ),
  }),
);

export const knowledgeDocumentStatuses = ["draft", "published", "archived"] as const;
export type KnowledgeDocumentStatus = (typeof knowledgeDocumentStatuses)[number];

export const knowledgeDocuments = pgTable(
  "knowledge_documents",
  {
    id: varchar("id").primaryKey().default(sql`gen_random_uuid()`),
    baseId: varchar("base_id")
      .notNull()
      .references(() => knowledgeBases.id, { onDelete: "cascade" }),
    workspaceId: varchar("workspace_id")
      .notNull()
      .references(() => workspaces.id, { onDelete: "cascade" }),
    nodeId: varchar("node_id")
      .notNull()
      .references(() => knowledgeNodes.id, { onDelete: "cascade" }),
    status: text("status")
      .$type<KnowledgeDocumentStatus>()
      .notNull()
      .default("draft"),
    currentVersionId: varchar("current_version_id"),
    sourceUrl: text("source_url"),
    contentHash: text("content_hash"),
    language: text("language"),
    versionTag: text("version_tag"),
    crawledAt: timestamp("crawled_at", { withTimezone: true }),
    metadata: jsonb("metadata").$type<Record<string, unknown> | null>(),
    createdAt: timestamp("created_at").default(sql`CURRENT_TIMESTAMP`).notNull(),
    updatedAt: timestamp("updated_at").default(sql`CURRENT_TIMESTAMP`).notNull(),
  },
  (table) => ({
    nodeUnique: uniqueIndex("knowledge_documents_node_id_key").on(table.nodeId),
  }),
);

export const knowledgeDocumentVersions = pgTable(
  "knowledge_document_versions",
  {
    id: varchar("id").primaryKey().default(sql`gen_random_uuid()`),
    documentId: varchar("document_id")
      .notNull()
      .references(() => knowledgeDocuments.id, { onDelete: "cascade" }),
    workspaceId: varchar("workspace_id")
      .notNull()
      .references(() => workspaces.id, { onDelete: "cascade" }),
    versionNo: integer("version_no").notNull(),
    authorId: varchar("author_id").references(() => users.id, { onDelete: "set null" }),
    contentJson: jsonb("content_json")
      .$type<Record<string, unknown>>()
      .notNull()
      .default(sql`'{}'::jsonb`),
    contentText: text("content_text").notNull().default(""),
    hash: text("hash"),
    wordCount: integer("word_count").notNull().default(0),
    createdAt: timestamp("created_at").default(sql`CURRENT_TIMESTAMP`).notNull(),
  },
  (table) => ({
    documentVersionUnique: uniqueIndex(
      "knowledge_document_versions_document_version_idx",
    ).on(table.documentId, table.versionNo),
  }),
);

export const knowledgeDocumentChunkSets = pgTable(
  "knowledge_document_chunk_sets",
  {
    id: varchar("id").primaryKey().default(sql`gen_random_uuid()`),
    workspaceId: varchar("workspace_id")
      .notNull()
      .references(() => workspaces.id, { onDelete: "cascade" }),
    documentId: varchar("document_id")
      .notNull()
      .references(() => knowledgeDocuments.id, { onDelete: "cascade" }),
    versionId: varchar("version_id")
      .notNull()
      .references(() => knowledgeDocumentVersions.id, { onDelete: "cascade" }),
    documentHash: text("document_hash"),
    maxTokens: integer("max_tokens"),
    maxChars: integer("max_chars"),
    overlapTokens: integer("overlap_tokens"),
    overlapChars: integer("overlap_chars"),
    splitByPages: boolean("split_by_pages").notNull().default(false),
    respectHeadings: boolean("respect_headings").notNull().default(true),
    chunkCount: integer("chunk_count").notNull().default(0),
    totalTokens: integer("total_tokens").notNull().default(0),
    totalChars: integer("total_chars").notNull().default(0),
    isLatest: boolean("is_latest").notNull().default(true),
    createdAt: timestamp("created_at").default(sql`CURRENT_TIMESTAMP`).notNull(),
    updatedAt: timestamp("updated_at").default(sql`CURRENT_TIMESTAMP`).notNull(),
  },
  (table) => ({
    documentLatestIndex: index("knowledge_document_chunk_sets_document_latest_idx").on(
      table.documentId,
      table.isLatest,
    ),
    documentCreatedIndex: index("knowledge_document_chunk_sets_document_idx").on(
      table.documentId,
      table.createdAt,
    ),
  }),
);

export const knowledgeDocumentChunkItems = pgTable(
  "knowledge_document_chunks",
  {
    id: varchar("id").primaryKey().default(sql`gen_random_uuid()`),
    workspaceId: varchar("workspace_id")
      .notNull()
      .references(() => workspaces.id, { onDelete: "cascade" }),
    chunkSetId: varchar("chunk_set_id")
      .notNull()
      .references(() => knowledgeDocumentChunkSets.id, { onDelete: "cascade" }),
    documentId: varchar("document_id")
      .notNull()
      .references(() => knowledgeDocuments.id, { onDelete: "cascade" }),
    versionId: varchar("version_id")
      .notNull()
      .references(() => knowledgeDocumentVersions.id, { onDelete: "cascade" }),
    chunkIndex: integer("chunk_index").notNull(),
    text: text("text").notNull(),
    textTsv: tsvector("text_tsv"),
    charStart: integer("char_start").notNull(),
    charEnd: integer("char_end").notNull(),
    tokenCount: integer("token_count").notNull(),
    pageNumber: integer("page_number"),
    sectionPath: text("section_path").array(),
    metadata: jsonb("metadata")
      .$type<Record<string, unknown>>()
      .notNull()
      .default(sql`'{}'::jsonb`),
    contentHash: text("content_hash").notNull(),
    vectorRecordId: text("vector_record_id"),
    createdAt: timestamp("created_at").default(sql`CURRENT_TIMESTAMP`).notNull(),
    updatedAt: timestamp("updated_at").default(sql`CURRENT_TIMESTAMP`).notNull(),
  },
  (table) => ({
    chunkSetIndex: uniqueIndex("knowledge_document_chunks_set_index_idx").on(
      table.chunkSetId,
      table.chunkIndex,
    ),
    documentIndex: index("knowledge_document_chunks_document_idx").on(
      table.documentId,
      table.chunkIndex,
    ),
  }),
);

export const insertUserSchema = createInsertSchema(users).omit({
  id: true,
  role: true,
  createdAt: true,
  updatedAt: true,
  lastActiveAt: true,
  personalApiTokenHash: true,
  personalApiTokenLastFour: true,
  personalApiTokenGeneratedAt: true,
  googleAvatar: true,
  googleEmailVerified: true,
  yandexAvatar: true,
  yandexEmailVerified: true,
});

export const embeddingProviderTypes = ["gigachat", "custom"] as const;
export type EmbeddingProviderType = (typeof embeddingProviderTypes)[number];

export const llmProviderTypes = ["gigachat", "custom"] as const;
export type LlmProviderType = (typeof llmProviderTypes)[number];

export const authProviderTypes = ["google", "yandex"] as const;
export type AuthProviderType = (typeof authProviderTypes)[number];

export const embeddingRequestConfigSchema = z
  .object({
    inputField: z.string().trim().min(1, "Укажите ключ поля с текстом"),
    modelField: z.string().trim().min(1, "Укажите ключ модели").default("model"),
    batchField: z.string().trim().min(1).optional(),
    additionalBodyFields: z
      .record(z.union([z.string(), z.number(), z.boolean(), z.null(), z.array(z.any()), z.record(z.any())]))
      .default({}),
  })
  .default({ inputField: "input", modelField: "model", additionalBodyFields: {} });

export const embeddingResponseConfigSchema = z
  .object({
    vectorPath: z
      .string()
      .trim()
      .min(1, "Укажите JSON-путь до вектора в ответе"),
    idPath: z.string().trim().min(1).optional(),
    usageTokensPath: z.string().trim().min(1).optional(),
    rawVectorType: z.enum(["float32", "float64"]).default("float32"),
  })
  .default({ vectorPath: "data[0].embedding", rawVectorType: "float32" });

export const qdrantIntegrationConfigSchema = z.object({
  collectionName: z
    .string()
    .trim()
    .min(1, "Укажите коллекцию Qdrant"),
  vectorFieldName: z.string().trim().min(1).default("vector"),
  payloadFields: z.record(z.string()).default({}),
  vectorSize: z
    .union([z.number().int().positive(), z.string().trim().min(1)])
    .optional(),
  upsertMode: z
    .union([z.enum(["replace", "append"]), z.string().trim().min(1)])
    .default("replace"),
});

export type EmbeddingRequestConfig = z.infer<typeof embeddingRequestConfigSchema>;
export type EmbeddingResponseConfig = z.infer<typeof embeddingResponseConfigSchema>;
export type QdrantIntegrationConfig = z.infer<typeof qdrantIntegrationConfigSchema>;
export type LlmRequestConfig = z.infer<typeof llmRequestConfigSchema>;
export type LlmResponseConfig = z.infer<typeof llmResponseConfigSchema>;

export interface LlmModelOption {
  label: string;
  value: string;
}

export const llmRequestConfigSchema = z
  .object({
    modelField: z.string().trim().min(1, "Укажите ключ модели").default("model"),
    messagesField: z.string().trim().min(1, "Укажите ключ массива сообщений").default("messages"),
    systemPrompt: z
      .string()
      .trim()
      .max(4000, "Слишком длинный системный промпт")
      .optional()
      .nullable(),
    temperature: z.number().min(0).max(2).default(0.2),
    maxTokens: z.number().int().positive().optional(),
    topP: z.number().min(0).max(1).optional(),
    presencePenalty: z.number().min(-2).max(2).optional(),
    frequencyPenalty: z.number().min(-2).max(2).optional(),
    additionalBodyFields: z
      .record(z.union([z.string(), z.number(), z.boolean(), z.null(), z.array(z.any()), z.record(z.any())]))
      .default({}),
  })
  .default({ messagesField: "messages", modelField: "model", temperature: 0.2, additionalBodyFields: {} });

export const llmResponseConfigSchema = z
  .object({
    messagePath: z
      .string()
      .trim()
      .min(1, "Укажите JSON-путь до текста ответа"),
    usageTokensPath: z.string().trim().min(1).optional(),
  })
  .default({ messagePath: "choices[0].message.content" });

export const DEFAULT_EMBEDDING_REQUEST_CONFIG: EmbeddingRequestConfig = {
  inputField: "input",
  modelField: "model",
  additionalBodyFields: {
    encoding_format: "float",
  },
};

export const DEFAULT_EMBEDDING_RESPONSE_CONFIG: EmbeddingResponseConfig = {
  vectorPath: "data[0].embedding",
  usageTokensPath: "usage.total_tokens",
  rawVectorType: "float32",
};

export const DEFAULT_QDRANT_CONFIG: QdrantIntegrationConfig = {
  collectionName: "auto",
  vectorFieldName: "vector",
  payloadFields: {},
  upsertMode: "replace",
};

export const DEFAULT_LLM_REQUEST_CONFIG = {
  modelField: "model",
  messagesField: "messages",
  temperature: 0.2,
  systemPrompt:
    "Ты — помощник для базы знаний. Отвечай на вопросы пользователя на основе предоставленных фрагментов контента. Если в фрагментах нет ответа, честно сообщи об этом.",
  maxTokens: 1024,
  additionalBodyFields: {
    stream: false,
  },
} as const satisfies z.infer<typeof llmRequestConfigSchema>;

export const DEFAULT_LLM_RESPONSE_CONFIG = {
  messagePath: "choices[0].message.content",
  usageTokensPath: "usage.total_tokens",
} as const satisfies z.infer<typeof llmResponseConfigSchema>;

export const registerUserSchema = z
  .object({
    fullName: z
      .string()
      .trim()
      .min(1, "Введите имя")
      .max(200, "Слишком длинное имя"),
    email: z.string().trim().email("Некорректный email"),
    password: z
      .string()
      .min(8, "Минимальная длина пароля 8 символов")
      .max(100, "Слишком длинный пароль"),
  })
  .strict();

// Sites table for storing crawl configurations
export const sites = pgTable("sites", {
  id: varchar("id").primaryKey().default(sql`gen_random_uuid()`),
  name: text("name").notNull().default("Новый проект"),
  url: text("url").notNull().unique(),
  startUrls: jsonb("start_urls").$type<string[]>().notNull().default(sql`'[]'::jsonb`),
  crawlDepth: integer("crawl_depth").notNull().default(3),
  maxChunkSize: integer("max_chunk_size").notNull().default(1200),
  chunkOverlap: boolean("chunk_overlap").notNull().default(false),
  chunkOverlapSize: integer("chunk_overlap_size").notNull().default(0),
  followExternalLinks: boolean("follow_external_links").notNull().default(false),
  crawlFrequency: text("crawl_frequency").notNull().default("manual"), // "manual" | "hourly" | "daily" | "weekly"
  excludePatterns: jsonb("exclude_patterns").$type<string[]>().notNull().default(sql`'[]'::jsonb`),
  status: text("status").notNull().default("idle"), // "idle" | "crawling" | "completed" | "failed"
  lastCrawled: timestamp("last_crawled"),
  nextCrawl: timestamp("next_crawl"),
  error: text("error"),
  createdAt: timestamp("created_at").default(sql`CURRENT_TIMESTAMP`).notNull(),
  updatedAt: timestamp("updated_at").default(sql`CURRENT_TIMESTAMP`).notNull(),
  workspaceId: varchar("workspace_id")
    .notNull()
    .references(() => workspaces.id, { onDelete: "cascade" }),
  ownerId: varchar("owner_id")
    .notNull()
    .references(() => users.id, { onDelete: "cascade" }),
  publicId: varchar("public_id")
    .notNull()
    .unique()
    .default(sql`gen_random_uuid()`),
  publicApiKey: text("public_api_key")
    .notNull()
    .default(sql`encode(gen_random_bytes(32), 'hex')`),
  publicApiKeyGeneratedAt: timestamp("public_api_key_generated_at")
    .default(sql`CURRENT_TIMESTAMP`)
    .notNull(),
});

// Pages table for storing crawled page content
export const pages = pgTable("pages", {
  id: varchar("id").primaryKey().default(sql`gen_random_uuid()`),
  siteId: varchar("site_id").notNull().references(() => sites.id, { onDelete: "cascade" }),
  url: text("url").notNull().unique(),
  title: text("title"),
  content: text("content"), // Extracted text content
  metaDescription: text("meta_description"),
  metadata: jsonb("metadata").$type<PageMetadata>().default(sql`'{}'::jsonb`).notNull(),
  chunks: jsonb("chunks").$type<ContentChunk[]>().default(sql`'[]'::jsonb`).notNull(),
  statusCode: integer("status_code"),
  lastCrawled: timestamp("last_crawled").notNull(),
  contentHash: text("content_hash"), // For detecting content changes
  // Full-Text Search vectors with weights (A=highest, D=lowest)
  searchVectorTitle: tsvector("search_vector_title"), // tsvector for title (weight A)
  searchVectorContent: tsvector("search_vector_content"), // tsvector for content+meta (weight C+B)
  searchVectorCombined: tsvector("search_vector_combined"), // combined tsvector with weights
  createdAt: timestamp("created_at").default(sql`CURRENT_TIMESTAMP`).notNull(),
  updatedAt: timestamp("updated_at").default(sql`CURRENT_TIMESTAMP`).notNull(),
  workspaceId: varchar("workspace_id")
    .notNull()
    .references(() => workspaces.id, { onDelete: "cascade" }),
});

// Search index for fast text search
export const searchIndex = pgTable("search_index", {
  id: varchar("id").primaryKey().default(sql`gen_random_uuid()`),
  pageId: varchar("page_id").notNull().references(() => pages.id, { onDelete: "cascade" }),
  term: text("term").notNull(),
  frequency: integer("frequency").notNull().default(1),
  position: integer("position").notNull(),
  relevance: doublePrecision("relevance"), // Add missing relevance column
  createdAt: timestamp("created_at").default(sql`CURRENT_TIMESTAMP`).notNull(),
  workspaceId: varchar("workspace_id")
    .notNull()
    .references(() => workspaces.id, { onDelete: "cascade" }),
});

export const embeddingProviders = pgTable("embedding_providers", {
  id: varchar("id").primaryKey().default(sql`gen_random_uuid()`),
  name: text("name").notNull(),
  providerType: text("provider_type").$type<EmbeddingProviderType>().notNull().default("gigachat"),
  description: text("description"),
  isActive: boolean("is_active").notNull().default(true),
  tokenUrl: text("token_url").notNull(),
  embeddingsUrl: text("embeddings_url").notNull(),
  authorizationKey: text("authorization_key").notNull(),
  scope: text("scope").notNull(),
  model: text("model").notNull(),
  allowSelfSignedCertificate: boolean("allow_self_signed_certificate").notNull().default(false),
  requestHeaders: jsonb("request_headers").$type<Record<string, string>>().notNull().default(sql`'{}'::jsonb`),
  requestConfig: jsonb("request_config").$type<EmbeddingRequestConfig>().notNull().default(sql`'{}'::jsonb`),
  responseConfig: jsonb("response_config").$type<EmbeddingResponseConfig>().notNull().default(sql`'{}'::jsonb`),
  qdrantConfig: jsonb("qdrant_config").$type<QdrantIntegrationConfig>().notNull().default(sql`'{}'::jsonb`),
  workspaceId: varchar("workspace_id")
    .notNull()
    .references(() => workspaces.id, { onDelete: "cascade" }),
  createdAt: timestamp("created_at").default(sql`CURRENT_TIMESTAMP`).notNull(),
  updatedAt: timestamp("updated_at").default(sql`CURRENT_TIMESTAMP`).notNull(),
});

export const llmProviders = pgTable("llm_providers", {
  id: varchar("id").primaryKey().default(sql`gen_random_uuid()::text`),
  name: text("name").notNull(),
  providerType: text("provider_type").$type<LlmProviderType>().notNull().default("gigachat"),
  description: text("description"),
  isActive: boolean("is_active").notNull().default(true),
  tokenUrl: text("token_url").notNull(),
  completionUrl: text("completion_url").notNull(),
  authorizationKey: text("authorization_key").notNull(),
  scope: text("scope").notNull(),
  model: text("model").notNull(),
  availableModels: jsonb("available_models")
    .$type<LlmModelOption[] | null>()
    .default(sql`'[]'::jsonb`),
  allowSelfSignedCertificate: boolean("allow_self_signed_certificate").notNull().default(false),
  requestHeaders: jsonb("request_headers").$type<Record<string, string>>().notNull().default(sql`'{}'::jsonb`),
  requestConfig: jsonb("request_config").$type<LlmRequestConfig>().notNull().default(sql`'{}'::jsonb`),
  responseConfig: jsonb("response_config").$type<LlmResponseConfig>().notNull().default(sql`'{}'::jsonb`),
  workspaceId: varchar("workspace_id")
    .notNull()
    .references(() => workspaces.id, { onDelete: "cascade" }),
  createdAt: timestamp("created_at").default(sql`CURRENT_TIMESTAMP`).notNull(),
  updatedAt: timestamp("updated_at").default(sql`CURRENT_TIMESTAMP`).notNull(),
});

// Relations
export const sitesRelations = relations(sites, ({ many }) => ({
  pages: many(pages),
}));

export const pagesRelations = relations(pages, ({ one, many }) => ({
  site: one(sites, {
    fields: [pages.siteId],
    references: [sites.id],
  }),
  searchIndex: many(searchIndex),
}));

export const searchIndexRelations = relations(searchIndex, ({ one }) => ({
  page: one(pages, {
    fields: [searchIndex.pageId],
    references: [pages.id],
  }),
}));

// Zod schemas for validation
export const insertSiteSchema = createInsertSchema(sites)
  .omit({
    id: true,
    createdAt: true,
    updatedAt: true,
    workspaceId: true,
    ownerId: true,
    status: true,
    lastCrawled: true,
    nextCrawl: true,
    error: true,
  })
  .extend({
    name: z.string().trim().min(1, "Название проекта обязательно").max(200, "Слишком длинное название"),
    url: z.string().trim().url("Некорректный URL"),
    startUrls: z
      .array(z.string().trim().url("Некорректный URL"))
      .min(1, "Укажите хотя бы один URL"),
    crawlDepth: z.number().int().min(1, "Минимальная глубина 1").max(10, "Слишком большая глубина"),
    maxChunkSize: z
      .number()
      .int("Размер чанка должен быть целым числом")
      .min(200, "Минимальный размер чанка 200 символов")
      .max(8000, "Максимальный размер чанка 8000 символов"),
    chunkOverlap: z.boolean().default(false),
    chunkOverlapSize: z
      .number()
      .int("Перехлест должен быть целым числом")
      .min(0, "Перехлест не может быть отрицательным")
      .max(4000, "Максимальный перехлест 4000 символов")
      .default(0),
    crawlFrequency: z
      .string()
      .trim()
      .optional()
      .transform((value) => value ?? "manual"),
    followExternalLinks: z.boolean().optional(),
    excludePatterns: z.array(z.string()).optional(),
  });

export const insertPageSchema = createInsertSchema(pages).omit({
  id: true,
  createdAt: true,
  updatedAt: true,
  workspaceId: true,
});

export const insertSearchIndexSchema = createInsertSchema(searchIndex).omit({
  id: true,
  createdAt: true,
  workspaceId: true,
});

export const insertEmbeddingProviderSchema = createInsertSchema(embeddingProviders)
  .omit({
    id: true,
    createdAt: true,
    updatedAt: true,
    workspaceId: true,
  })
  .extend({
    name: z.string().trim().min(1, "Укажите название сервиса").max(200, "Слишком длинное название"),
    providerType: z.enum(embeddingProviderTypes).default("gigachat"),
    isActive: z.boolean().default(true),
    description: z
      .string()
      .trim()
      .max(1000, "Описание слишком длинное")
      .optional()
      .transform((value) => (value && value.length > 0 ? value : undefined)),
    tokenUrl: z
      .string()
      .trim()
      .url("Некорректный URL для получения Access Token"),
    embeddingsUrl: z
      .string()
      .trim()
      .url("Некорректный URL сервиса эмбеддингов"),
    authorizationKey: z.string().trim().min(1, "Укажите Authorization key"),
    scope: z.string().trim().min(1, "Укажите OAuth scope"),
    model: z.string().trim().min(1, "Укажите модель"),
    allowSelfSignedCertificate: z.boolean().default(false),
    requestHeaders: z.record(z.string()).default({}),
    requestConfig: z
      .any()
      .optional()
      .transform(() => ({ ...DEFAULT_EMBEDDING_REQUEST_CONFIG } as EmbeddingRequestConfig)),
    responseConfig: z
      .any()
      .optional()
      .transform(() => ({ ...DEFAULT_EMBEDDING_RESPONSE_CONFIG } as EmbeddingResponseConfig)),
    qdrantConfig: z
      .any()
      .optional()
      .transform(() => ({ ...DEFAULT_QDRANT_CONFIG } as QdrantIntegrationConfig)),
  });

export const updateEmbeddingProviderSchema = z
  .object({
    name: z.string().trim().min(1, "Укажите название сервиса").max(200, "Слишком длинное название").optional(),
    providerType: z.enum(embeddingProviderTypes).optional(),
    description: z
      .string()
      .trim()
      .max(1000, "Описание слишком длинное")
      .optional()
      .transform((value) => (value && value.length > 0 ? value : undefined)),
    isActive: z.boolean().optional(),
    tokenUrl: z
      .string()
      .trim()
      .url("Некорректный URL для получения Access Token")
      .optional(),
    embeddingsUrl: z
      .string()
      .trim()
      .url("Некорректный URL сервиса эмбеддингов")
      .optional(),
    authorizationKey: z.string().trim().min(1, "Укажите Authorization key").optional(),
    scope: z.string().trim().min(1, "Укажите OAuth scope").optional(),
    model: z.string().trim().min(1, "Укажите модель").optional(),
    allowSelfSignedCertificate: z.boolean().optional(),
    requestHeaders: z.record(z.string()).optional(),
    qdrantConfig: z.record(z.any()).optional(),
  })
  .refine((value) => Object.keys(value).length > 0, {
    message: "Нет данных для обновления",
  });

export const insertLlmProviderSchema = createInsertSchema(llmProviders)
  .omit({
    id: true,
    createdAt: true,
    updatedAt: true,
    workspaceId: true,
  })
  .extend({
    name: z.string().trim().min(1, "Укажите название сервиса").max(200, "Слишком длинное название"),
    providerType: z.enum(llmProviderTypes).default("gigachat"),
    isActive: z.boolean().default(true),
    description: z
      .string()
      .trim()
      .max(1000, "Описание слишком длинное")
      .optional()
      .transform((value) => (value && value.length > 0 ? value : undefined)),
    tokenUrl: z
      .string()
      .trim()
      .url("Некорректный URL для получения Access Token"),
    completionUrl: z
      .string()
      .trim()
      .url("Некорректный URL сервиса LLM"),
    authorizationKey: z.string().trim().min(1, "Укажите Authorization key"),
    scope: z.string().trim().min(1, "Укажите OAuth scope"),
    model: z.string().trim().min(1, "Укажите модель"),
    availableModels: z
      .array(
        z.object({
          label: z.string().trim().min(1, "Введите название модели"),
          value: z.string().trim().min(1, "Введите идентификатор модели"),
        }),
      )
      .max(50, "Слишком много моделей")
      .optional()
      .transform((models) =>
        (models ?? [])
          .map((model) => ({
            label: model.label.trim(),
            value: model.value.trim(),
          }))
          .filter((model) => model.label.length > 0 && model.value.length > 0),
      ),
    allowSelfSignedCertificate: z.boolean().default(false),
    requestHeaders: z.record(z.string()).default({}),
    requestConfig: z
      .any()
      .optional()
      .transform((value) => {
        const config =
          value && typeof value === "object" && !Array.isArray(value)
            ? (value as Record<string, unknown>)
            : {};

        return {
          ...DEFAULT_LLM_REQUEST_CONFIG,
          ...config,
        } as LlmRequestConfig;
      }),
    responseConfig: z
      .any()
      .optional()
      .transform((value) => {
        const config =
          value && typeof value === "object" && !Array.isArray(value)
            ? (value as Record<string, unknown>)
            : {};

        return {
          ...DEFAULT_LLM_RESPONSE_CONFIG,
          ...config,
        } as LlmResponseConfig;
      }),
  });

export const updateLlmProviderSchema = z
  .object({
    name: z.string().trim().min(1, "Укажите название сервиса").max(200, "Слишком длинное название").optional(),
    providerType: z.enum(llmProviderTypes).optional(),
    description: z
      .string()
      .trim()
      .max(1000, "Описание слишком длинное")
      .optional()
      .transform((value) => (value && value.length > 0 ? value : undefined)),
    isActive: z.boolean().optional(),
    tokenUrl: z
      .string()
      .trim()
      .url("Некорректный URL для получения Access Token")
      .optional(),
    completionUrl: z
      .string()
      .trim()
      .url("Некорректный URL сервиса LLM")
      .optional(),
    authorizationKey: z.string().trim().min(1, "Укажите Authorization key").optional(),
    scope: z.string().trim().min(1, "Укажите OAuth scope").optional(),
    model: z.string().trim().min(1, "Укажите модель").optional(),
    availableModels: z
      .array(
        z.object({
          label: z.string().trim().min(1, "Введите название модели"),
          value: z.string().trim().min(1, "Введите идентификатор модели"),
        }),
      )
      .max(50, "Слишком много моделей")
      .optional()
      .transform((models) =>
        (models ?? [])
          .map((model) => ({
            label: model.label.trim(),
            value: model.value.trim(),
          }))
          .filter((model) => model.label.length > 0 && model.value.length > 0),
      ),
    allowSelfSignedCertificate: z.boolean().optional(),
    requestHeaders: z.record(z.string()).optional(),
    requestConfig: z.record(z.any()).optional(),
    responseConfig: z.record(z.any()).optional(),
  })
  .refine((value) => Object.keys(value).length > 0, {
    message: "Нет данных для обновления",
  });

const callbackUrlSchema = z
  .string()
  .trim()
  .min(1, "Укажите Callback URL")
  .max(500, "Слишком длинный Callback URL")
  .refine(
    (value) => {
      if (value.startsWith("/")) {
        return true;
      }

      try {
        void new URL(value);
        return true;
      } catch {
        return false;
      }
    },
    { message: "Укажите абсолютный URL или путь, начинающийся с /" },
  );

export const upsertAuthProviderSchema = z
  .object({
    provider: z.enum(authProviderTypes),
    clientId: z
      .string()
      .trim()
      .min(1, "Укажите Client ID")
      .max(200, "Слишком длинный Client ID"),
    clientSecret: z
      .string()
      .trim()
      .max(200, "Слишком длинный Client Secret")
      .optional(),
    callbackUrl: callbackUrlSchema,
    isEnabled: z.boolean(),
  })
  .strict();

// Types
export type Site = typeof sites.$inferSelect;
export type InsertSite = z.infer<typeof insertSiteSchema>;
export type SiteInsert = typeof sites.$inferInsert;
export type Page = typeof pages.$inferSelect;
export type InsertPage = z.infer<typeof insertPageSchema>;
export type SearchIndexEntry = typeof searchIndex.$inferSelect;
export type InsertSearchIndexEntry = z.infer<typeof insertSearchIndexSchema>;
export type InsertUser = z.infer<typeof insertUserSchema>;
export type User = typeof users.$inferSelect;
export type PublicUser = Omit<
  User,
  "passwordHash" | "personalApiTokenHash" | "personalApiTokenLastFour"
> & {
  hasPersonalApiToken: boolean;
  personalApiTokenLastFour: string | null;
};
export type PersonalApiToken = typeof personalApiTokens.$inferSelect;
export type InsertPersonalApiToken = typeof personalApiTokens.$inferInsert;
export type PublicPersonalApiToken = Omit<PersonalApiToken, "tokenHash" | "userId">;
export type Workspace = typeof workspaces.$inferSelect;
export type WorkspaceInsert = typeof workspaces.$inferInsert;
export type WorkspaceMember = typeof workspaceMembers.$inferSelect;
export type WorkspaceMemberInsert = typeof workspaceMembers.$inferInsert;
export type WorkspaceVectorCollection = typeof workspaceVectorCollections.$inferSelect;
export type AuthProvider = typeof authProviders.$inferSelect;
export type AuthProviderInsert = typeof authProviders.$inferInsert;
export type EmbeddingProvider = typeof embeddingProviders.$inferSelect;
export type EmbeddingProviderInsert = typeof embeddingProviders.$inferInsert;
export type InsertEmbeddingProvider = z.infer<typeof insertEmbeddingProviderSchema>;
export type UpdateEmbeddingProvider = z.infer<typeof updateEmbeddingProviderSchema>;
export type UpsertAuthProvider = z.infer<typeof upsertAuthProviderSchema>;
export type PublicEmbeddingProvider = Omit<EmbeddingProvider, "authorizationKey"> & {
  hasAuthorizationKey: boolean;
};
export type LlmProvider = typeof llmProviders.$inferSelect;
export type LlmProviderInsert = typeof llmProviders.$inferInsert;
export type InsertLlmProvider = z.infer<typeof insertLlmProviderSchema>;
export type UpdateLlmProvider = z.infer<typeof updateLlmProviderSchema>;
export type PublicLlmProvider = Omit<LlmProvider, "authorizationKey" | "availableModels"> & {
  hasAuthorizationKey: boolean;
  availableModels: LlmModelOption[];
};
export type KnowledgeDocumentChunkSet = typeof knowledgeDocumentChunkSets.$inferSelect;
export type KnowledgeDocumentChunkSetInsert = typeof knowledgeDocumentChunkSets.$inferInsert;
export type KnowledgeDocumentChunkItem = typeof knowledgeDocumentChunkItems.$inferSelect;
export type KnowledgeDocumentChunkItemInsert = typeof knowledgeDocumentChunkItems.$inferInsert;<|MERGE_RESOLUTION|>--- conflicted
+++ resolved
@@ -77,16 +77,6 @@
   fetchedAt?: string;
   markdown?: string;
   outLinks?: string[];
-<<<<<<< HEAD
-  plainText?: string;
-  structureStats?: {
-    headingCount: number;
-    listCount: number;
-    tableCount: number;
-    codeBlockCount: number;
-  };
-=======
->>>>>>> a228af7c
   extractedAt: string;
   totalChunks: number;
   wordCount: number;
