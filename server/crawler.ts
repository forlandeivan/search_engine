--- conflicted
+++ resolved
@@ -8,10 +8,7 @@
 import { gfm } from 'turndown-plugin-gfm';
 import { JSDOM } from 'jsdom';
 import GithubSlugger from 'github-slugger';
-<<<<<<< HEAD
-=======
 import { spawn } from 'child_process';
->>>>>>> a228af7c
 import { storage } from './storage';
 import { type InsertPage, type ContentChunk, type PageMetadata, type ChunkMedia } from '@shared/schema';
 
@@ -619,10 +616,6 @@
         markdown,
         title: extractedTitle,
         outLinks,
-<<<<<<< HEAD
-        stats,
-=======
->>>>>>> a228af7c
       } = await this.parseContentIntoChunks(html, $, resolvedUrl, canonicalUrl, fallbackTitle);
 
       const title = extractedTitle || fallbackTitle;
@@ -642,11 +635,6 @@
           outLinks,
           languageAttr,
           finalUrl,
-<<<<<<< HEAD
-          structureStats: stats,
-          plainText: aggregatedText,
-=======
->>>>>>> a228af7c
         }
       );
 
@@ -1133,46 +1121,6 @@
       const textContent = this.normalizeText(article.textContent ?? '');
       if (textContent.length < 200) {
         return null;
-<<<<<<< HEAD
-      }
-
-      return {
-        html: article.content,
-        title: article.title ?? undefined,
-      };
-    } catch (error) {
-      this.logForCurrentSite('debug', 'Readability не смог извлечь контент', {
-        url: pageUrl,
-        error: error instanceof Error ? error.message : String(error),
-      });
-      return null;
-    }
-  }
-
-  private prepareStructuredContent(
-    html: string,
-    pageUrl: string,
-    canonicalUrl: string,
-    fallbackTitle: string
-  ): {
-    chunks: ContentChunk[];
-    aggregatedText: string;
-    wordCount: number;
-    markdown: string;
-    outLinks: string[];
-    stats: {
-      headingCount: number;
-      listCount: number;
-      tableCount: number;
-      codeBlockCount: number;
-    };
-  } | null {
-    const sanitizedHtml = typeof html === 'string' ? html.trim() : '';
-    if (!sanitizedHtml) {
-      return null;
-    }
-
-=======
       }
 
       return {
@@ -1314,7 +1262,6 @@
       return null;
     }
 
->>>>>>> a228af7c
     const baseUrl = canonicalUrl || pageUrl;
     const dom = new JSDOM(`<!DOCTYPE html><html><body>${sanitizedHtml}</body></html>`, { url: baseUrl });
     const document = dom.window.document;
@@ -1322,10 +1269,6 @@
     if (!body) {
       return null;
     }
-<<<<<<< HEAD
-
-    const nodeInterface = document.defaultView?.Node;
-    const elementNodeType = nodeInterface?.ELEMENT_NODE ?? 1;
 
     const slugger = new GithubSlugger();
     const outLinksSet = new Set<string>();
@@ -1349,31 +1292,6 @@
       if (!src) {
         return;
       }
-=======
-
-    const slugger = new GithubSlugger();
-    const outLinksSet = new Set<string>();
-
-    body.querySelectorAll<HTMLAnchorElement>('a[href]').forEach(anchor => {
-      const href = anchor.getAttribute('href');
-      if (!href) {
-        return;
-      }
-      const resolved = this.resolveUrl(href, baseUrl);
-      if (resolved) {
-        anchor.setAttribute('href', resolved);
-        outLinksSet.add(resolved);
-      } else {
-        anchor.removeAttribute('href');
-      }
-    });
-
-    body.querySelectorAll<HTMLImageElement>('img[src]').forEach(image => {
-      const src = image.getAttribute('src');
-      if (!src) {
-        return;
-      }
->>>>>>> a228af7c
       const resolved = this.resolveUrl(src, baseUrl);
       if (resolved) {
         image.setAttribute('src', resolved);
@@ -1394,16 +1312,6 @@
       return null;
     }
 
-<<<<<<< HEAD
-    const headingCount = headingElements.length;
-    const listCount = body.querySelectorAll('ul, ol').length;
-    const tableCount = body.querySelectorAll('table').length;
-    const preCount = body.querySelectorAll('pre').length;
-    const codeCount = body.querySelectorAll('code').length;
-    const codeBlockCount = preCount + Math.max(0, codeCount - preCount);
-
-=======
->>>>>>> a228af7c
     const headingStack: Array<{ level: number; title: string }> = [];
     const sections: Array<{
       id: string;
@@ -1435,11 +1343,7 @@
       const tempContainer = document.createElement('div');
       let sibling: Node | null = headingElement.nextSibling;
       while (sibling) {
-<<<<<<< HEAD
-        if (sibling.nodeType === elementNodeType) {
-=======
         if (sibling.nodeType === Node.ELEMENT_NODE) {
->>>>>>> a228af7c
           const tagName = (sibling as Element).tagName.toLowerCase();
           if (/^h[1-6]$/.test(tagName)) {
             const siblingLevel = Number.parseInt(tagName.replace(/[^0-9]/g, ''), 10) || 6;
@@ -1531,7 +1435,6 @@
         chunk.metadata.charRange = [aggregatedText.length, aggregatedText.length];
         continue;
       }
-<<<<<<< HEAD
 
       if (aggregatedText.length > 0) {
         aggregatedText += '\n\n';
@@ -1547,23 +1450,6 @@
       chunk.content = chunkText;
     }
 
-=======
-
-      if (aggregatedText.length > 0) {
-        aggregatedText += '\n\n';
-      }
-      const start = aggregatedText.length;
-      aggregatedText += chunkText;
-      const end = aggregatedText.length;
-      chunk.metadata.charRange = [start, end];
-      chunk.metadata.wordCount = this.countWords(chunkText);
-      chunk.metadata.charCount = chunkText.length;
-      chunk.metadata.estimatedReadingTimeSec = this.calculateReadingTimeSec(chunk.metadata.wordCount);
-      chunk.metadata.excerpt = this.buildExcerpt(chunkText);
-      chunk.content = chunkText;
-    }
-
->>>>>>> a228af7c
     const markdown = sections
       .map(section => section.markdown)
       .filter((entry): entry is string => Boolean(entry))
@@ -1575,15 +1461,6 @@
       wordCount: this.countWords(aggregatedText),
       markdown,
       outLinks: Array.from(outLinksSet),
-<<<<<<< HEAD
-      stats: {
-        headingCount,
-        listCount,
-        tableCount,
-        codeBlockCount,
-      },
-=======
->>>>>>> a228af7c
     };
   }
 
@@ -1672,15 +1549,6 @@
     markdown: string;
     title?: string;
     outLinks: string[];
-<<<<<<< HEAD
-    stats: {
-      headingCount: number;
-      listCount: number;
-      tableCount: number;
-      codeBlockCount: number;
-    };
-=======
->>>>>>> a228af7c
   }> {
     const articleFromReadability = this.extractWithReadability(rawHtml, pageUrl);
     if (articleFromReadability && articleFromReadability.html) {
@@ -1695,8 +1563,6 @@
       }
     }
 
-<<<<<<< HEAD
-=======
     const articleFromTrafilatura = await this.extractWithTrafilatura(rawHtml, pageUrl);
     if (articleFromTrafilatura && articleFromTrafilatura.html) {
       const prepared = this.prepareStructuredContent(
@@ -1710,7 +1576,6 @@
       }
     }
 
->>>>>>> a228af7c
     const contentRoot = this.getContentRoot(sanitizedDom);
     const fallbackHtml = contentRoot.length > 0 ? contentRoot.html() ?? '' : sanitizedDom('body').html() ?? '';
     const preparedFallback = this.prepareStructuredContent(fallbackHtml, pageUrl, canonicalUrl, fallbackTitle);
@@ -1724,15 +1589,6 @@
       wordCount: 0,
       markdown: '',
       outLinks: [],
-<<<<<<< HEAD
-      stats: {
-        headingCount: 0,
-        listCount: 0,
-        tableCount: 0,
-        codeBlockCount: 0,
-      },
-=======
->>>>>>> a228af7c
     };
   }
 
@@ -1758,16 +1614,6 @@
       outLinks?: string[];
       languageAttr?: string;
       finalUrl?: string;
-<<<<<<< HEAD
-      plainText?: string;
-      structureStats?: {
-        headingCount: number;
-        listCount: number;
-        tableCount: number;
-        codeBlockCount: number;
-      };
-=======
->>>>>>> a228af7c
     } = {}
   ): PageMetadata {
     const linksDom = options.linkSourceDom ?? $;
@@ -1792,11 +1638,6 @@
       fetchedAt: new Date().toISOString(),
       markdown: options.markdown,
       outLinks: options.outLinks,
-<<<<<<< HEAD
-      plainText: options.plainText ?? aggregatedText,
-      structureStats: options.structureStats,
-=======
->>>>>>> a228af7c
       extractedAt: new Date().toISOString(),
       totalChunks: chunks.length,
       wordCount,
