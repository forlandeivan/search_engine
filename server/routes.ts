--- conflicted
+++ resolved
@@ -434,15 +434,13 @@
   app.post("/api/embedding/services/test-credentials", requireAdmin, async (req, res, next) => {
     try {
       const payload = testEmbeddingCredentialsSchema.parse(req.body);
-<<<<<<< HEAD
       const requestConfig =
         payload.requestConfig ?? embeddingRequestConfigSchema.parse(undefined);
       const responseConfig =
         payload.responseConfig ?? embeddingResponseConfigSchema.parse(undefined);
-=======
       const requestConfig = embeddingRequestConfigSchema.parse(payload.requestConfig ?? {});
       const responseConfig = embeddingResponseConfigSchema.parse(payload.responseConfig ?? {});
->>>>>>> 1f7e532b
+main
 
       const tokenHeaders = new Headers();
       tokenHeaders.set("Authorization", payload.authorizationKey);
@@ -528,11 +526,10 @@
 
       const embeddingBody = createEmbeddingRequestBody(requestConfig, payload.model, TEST_EMBEDDING_TEXT);
 
-<<<<<<< HEAD
       let embeddingResponse: FetchResponse;
-=======
+
       let embeddingResponse: globalThis.Response;
->>>>>>> 1f7e532b
+main
       try {
         embeddingResponse = await fetch(payload.embeddingsUrl, {
           method: "POST",
