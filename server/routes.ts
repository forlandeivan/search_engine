--- conflicted
+++ resolved
@@ -349,17 +349,17 @@
           headers,
           body: new URLSearchParams({ scope: payload.scope }).toString(),
         });
-<<<<<<< HEAD
+ codex/extract-json-values-as-template-variables-78uheh
       } catch (error) {
         const errorMessage = error instanceof Error ? error.message : String(error);
         const details = errorMessage ? `: ${errorMessage}` : "";
         return res
           .status(502)
           .send(`Не удалось подключиться к сервису эмбеддингов${details}`);
-=======
+
       } catch (_error) {
         return res.status(502).send("Не удалось подключиться к сервису эмбеддингов");
->>>>>>> 2484a5a5
+ main
       }
 
       const rawBody = await tokenResponse.text();
