--- conflicted
+++ resolved
@@ -3734,7 +3734,6 @@
   const lowerContent = normalized.toLowerCase();
   const lowerQuery = query.toLowerCase();
   const matchIndex = lowerContent.indexOf(lowerQuery);
-<<<<<<< HEAD
 
   if (matchIndex === -1) {
     return normalized.slice(0, maxLength) + (normalized.length > maxLength ? "…" : "");
@@ -3847,120 +3846,6 @@
       const durationMs = Number((performance.now() - requestStartedAt).toFixed(2));
       const errorDetails = getErrorDetails(error);
 
-=======
-
-  if (matchIndex === -1) {
-    return normalized.slice(0, maxLength) + (normalized.length > maxLength ? "…" : "");
-  }
-
-  const start = Math.max(0, matchIndex - Math.floor(maxLength / 2));
-  const end = Math.min(normalized.length, start + maxLength);
-  const excerpt = normalized.slice(start, end);
-  const prefix = start > 0 ? "…" : "";
-  const suffix = end < normalized.length ? "…" : "";
-  return `${prefix}${excerpt}${suffix}`;
-}
-
-export async function registerRoutes(app: Express): Promise<Server> {
-  const isGoogleAuthEnabled = () => Boolean(app.get("googleAuthConfigured"));
-  const isYandexAuthEnabled = () => Boolean(app.get("yandexAuthConfigured"));
-
-  app.get("/public/search/suggest", async (req, res) => {
-    const parsed = knowledgeSuggestQuerySchema.safeParse({
-      q:
-        typeof req.query.q === "string"
-          ? req.query.q
-          : typeof req.query.query === "string"
-            ? req.query.query
-            : "",
-      kb_id:
-        typeof req.query.kb_id === "string"
-          ? req.query.kb_id
-          : typeof req.query.kbId === "string"
-            ? req.query.kbId
-            : "",
-      limit: req.query.limit,
-    });
-
-    if (!parsed.success) {
-      return res.status(400).json({
-        error: "Некорректные параметры запроса",
-        details: parsed.error.format(),
-      });
-    }
-
-    const { q, kb_id, limit } = parsed.data;
-    const query = q.trim();
-    const knowledgeBaseId = kb_id.trim();
-    const limitValue = limit !== undefined ? Math.max(1, Math.min(Number(limit), 10)) : 3;
-
-    const requestStartedAt = performance.now();
-    const logContext = {
-      kb_id: knowledgeBaseId,
-      query_length: query.length,
-      query_preview: createQueryPreview(query),
-      limit: limitValue,
-    };
-
-    console.info("[public/search/suggest] Получен запрос", logContext);
-
-    if (!query) {
-      console.warn("[public/search/suggest] Пустой запрос", logContext);
-      return res.status(400).json({ error: "Укажите поисковый запрос" });
-    }
-
-    try {
-      const base = await storage.getKnowledgeBase(knowledgeBaseId);
-      if (!base) {
-        console.warn("[public/search/suggest] База знаний не найдена", logContext);
-        return res.status(404).json({ error: "База знаний не найдена" });
-      }
-
-      const suggestions = await storage.searchKnowledgeBaseSuggestions(
-        knowledgeBaseId,
-        query,
-        limitValue,
-      );
-      const duration = performance.now() - requestStartedAt;
-
-      const sections = suggestions.sections.map((entry) => ({
-        chunk_id: entry.chunkId,
-        doc_id: entry.documentId,
-        doc_title: entry.docTitle,
-        section_title: entry.sectionTitle,
-        snippet: entry.snippet,
-        score: entry.score,
-        source: entry.source,
-        node_id: entry.nodeId ?? null,
-        node_slug: entry.nodeSlug ?? null,
-      }));
-
-      res.json({
-        query,
-        kb_id: knowledgeBaseId,
-        normalized_query: suggestions.normalizedQuery || query,
-        ask_ai: {
-          label: "Спросить AI",
-          query: suggestions.normalizedQuery || query,
-        },
-        sections,
-        timings: {
-          total_ms: Number(duration.toFixed(2)),
-        },
-      });
-
-      console.info("[public/search/suggest] Ответ сформирован", {
-        ...logContext,
-        workspace_id: base.workspaceId,
-        normalized_query: suggestions.normalizedQuery || query,
-        sections: sections.length,
-        duration_ms: Number(duration.toFixed(2)),
-      });
-    } catch (error) {
-      const durationMs = Number((performance.now() - requestStartedAt).toFixed(2));
-      const errorDetails = getErrorDetails(error);
-
->>>>>>> 077a15bf
       console.error(
         `[public/search/suggest] Ошибка выдачи подсказок: ${errorDetails}`,
         {
@@ -4615,70 +4500,6 @@
         return res.status(404).json({ error: "Коллекция не найдена" });
       }
 
-<<<<<<< HEAD
-      const embedKnowledgeBaseId = embedKey?.knowledgeBaseId ?? null;
-      const contextKnowledgeBaseId =
-        publicContext.knowledgeBaseId ?? embedKnowledgeBaseId ?? null;
-      const requestedKnowledgeBaseId =
-        typeof body.kbId === "string" && body.kbId.trim().length > 0
-          ? body.kbId.trim()
-          : "";
-      let knowledgeBaseId = contextKnowledgeBaseId;
-
-      if (requestedKnowledgeBaseId) {
-        if (embedKnowledgeBaseId && embedKnowledgeBaseId !== requestedKnowledgeBaseId) {
-          return res.status(403).json({ error: "База знаний недоступна для данного ключа" });
-        }
-
-        knowledgeBaseId = requestedKnowledgeBaseId;
-      }
-
-      if (knowledgeBaseId) {
-        const knowledgeBaseRecord = await storage.getKnowledgeBase(knowledgeBaseId);
-        if (!knowledgeBaseRecord) {
-          return res.status(404).json({ error: "База знаний не найдена" });
-        }
-
-        if (knowledgeBaseRecord.workspaceId !== workspaceId) {
-          return res.status(403).json({ error: "База знаний недоступна для данного ключа" });
-        }
-
-        const hybridConfig = body.hybrid ?? { bm25: {}, vector: {} };
-        const bm25Config = hybridConfig.bm25 ?? {};
-        const vectorConfig = hybridConfig.vector ?? {};
-
-        const ragTopKSource =
-          typeof body.topK === "number"
-            ? body.topK
-            : typeof body.contextLimit === "number"
-            ? body.contextLimit
-            : typeof body.limit === "number"
-            ? body.limit
-            : 6;
-        const ragTopK = Math.max(1, Math.min(ragTopKSource, 20));
-
-        const bm25LimitCandidate =
-          typeof bm25Config.limit === "number" ? bm25Config.limit : ragTopK;
-        const bm25LimitForPipeline = Math.max(1, Math.min(bm25LimitCandidate, 50));
-
-        const vectorLimitCandidate =
-          typeof vectorConfig.limit === "number"
-            ? vectorConfig.limit
-            : typeof body.limit === "number"
-            ? body.limit
-            : ragTopK;
-        const vectorLimitForPipeline = Math.max(1, Math.min(vectorLimitCandidate, 50));
-
-        const vectorCollectionOverride =
-          typeof vectorConfig.collection === "string" && vectorConfig.collection.trim().length > 0
-            ? vectorConfig.collection.trim()
-            : collectionName;
-        const vectorEmbeddingProviderOverride =
-          typeof vectorConfig.embeddingProviderId === "string" &&
-          vectorConfig.embeddingProviderId.trim().length > 0
-            ? vectorConfig.embeddingProviderId.trim()
-            : body.embeddingProviderId;
-=======
       const knowledgeBaseId =
         publicContext.knowledgeBaseId ?? embedKey?.knowledgeBaseId ?? null;
 
@@ -4691,7 +4512,6 @@
           1,
           Math.min(body.limit ?? ragTopK, 50),
         );
->>>>>>> 077a15bf
 
         const ragRequest: KnowledgeRagRequest = {
           q: body.query,
@@ -4699,42 +4519,21 @@
           top_k: ragTopK,
           hybrid: {
             bm25: {
-<<<<<<< HEAD
-              weight: typeof bm25Config.weight === "number" ? bm25Config.weight : undefined,
-              limit: bm25LimitForPipeline,
-            },
-            vector: {
-              weight: typeof vectorConfig.weight === "number" ? vectorConfig.weight : undefined,
-              limit: vectorLimitForPipeline,
-              collection: vectorCollectionOverride,
-              embedding_provider_id: vectorEmbeddingProviderOverride,
-=======
               limit: ragTopK,
             },
             vector: {
               limit: vectorLimitForPipeline,
               collection: collectionName,
               embedding_provider_id: body.embeddingProviderId,
->>>>>>> 077a15bf
             },
           },
           llm: {
             provider: body.llmProviderId,
             model: body.llmModel ?? undefined,
-<<<<<<< HEAD
-            temperature:
-              typeof body.llmTemperature === "number" ? body.llmTemperature : undefined,
-            max_tokens:
-              typeof body.llmMaxTokens === "number" ? body.llmMaxTokens : undefined,
-            system_prompt:
-              body.llmSystemPrompt !== undefined ? body.llmSystemPrompt : undefined,
-            response_format: llmResponseFormatRaw,
-=======
             temperature: undefined,
             max_tokens: undefined,
             system_prompt: undefined,
             response_format: body.responseFormat,
->>>>>>> 077a15bf
           },
         };
 
