--- conflicted
+++ resolved
@@ -349,7 +349,7 @@
           headers,
           body: new URLSearchParams({ scope: payload.scope }).toString(),
         });
-<<<<<<< HEAD
+codex/extract-json-values-as-template-variables-e7gmzw
       } catch (error) {
         const errorMessage = error instanceof Error ? error.message : String(error);
         let message = "Не удалось подключиться к сервису эмбеддингов";
@@ -358,7 +358,7 @@
         }
 
         return res.status(502).send(message);
-=======
+
  codex/extract-json-values-as-template-variables-78uheh
       } catch (error) {
         const errorMessage = error instanceof Error ? error.message : String(error);
@@ -370,7 +370,6 @@
       } catch (_error) {
         return res.status(502).send("Не удалось подключиться к сервису эмбеддингов");
  main
->>>>>>> 397ad4e0
       }
 
       const rawBody = await tokenResponse.text();
