--- conflicted
+++ resolved
@@ -124,13 +124,7 @@
           done: VerifyCallback,
         ) => {
           try {
-<<<<<<< HEAD
-            const primaryEmail = profile.emails?.find(
-              (item: NonNullable<GoogleProfile["emails"]>[number]) => typeof item?.value === "string",
-            );
-=======
             const primaryEmail = profile.emails?.find((item) => typeof item.value === "string");
->>>>>>> 3ab5b12d
             if (!primaryEmail?.value) {
               return done(null, false, { message: "Не удалось получить email Google-профиля" });
             }
